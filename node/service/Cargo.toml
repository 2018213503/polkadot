[package]
name = "polkadot-service"
version = "0.8.3"
authors = ["Parity Technologies <admin@parity.io>"]
edition = "2018"

[dependencies]
<<<<<<< HEAD
parking_lot = "0.9.0"
serde = { version = "1.0.102", features = ["derive"] }
lazy_static = "1.4.0"
log = "0.4.8"
futures = "0.3.4"
slog = "2.5.2"
hex-literal = "0.2.1"
polkadot-primitives = { path = "../../primitives" }
polkadot-runtime = { path = "../../runtime/polkadot" }
polkadot-overseer = { path = "../overseer" }
polkadot-subsystem = { package = "polkadot-node-subsystem", path = "../subsystem" }
kusama-runtime = { path = "../../runtime/kusama" }
westend-runtime = { path = "../../runtime/westend" }
polkadot-rpc = { path = "../../rpc" }
polkadot-node-core-proposer = { path = "../core/proposer" }
sp-io = { git = "https://github.com/paritytech/substrate", branch = "seun-babe-manual-seal" }
sp-api = { git = "https://github.com/paritytech/substrate", branch = "seun-babe-manual-seal" }
sp-runtime = { git = "https://github.com/paritytech/substrate", branch = "seun-babe-manual-seal" }
sp-blockchain = { git = "https://github.com/paritytech/substrate", branch = "seun-babe-manual-seal" }
sp-core = { git = "https://github.com/paritytech/substrate", branch = "seun-babe-manual-seal" }
sc-client-api = { git = "https://github.com/paritytech/substrate", branch = "seun-babe-manual-seal" }
sc-client-db = { git = "https://github.com/paritytech/substrate", branch = "seun-babe-manual-seal" }
sc-chain-spec = { git = "https://github.com/paritytech/substrate", branch = "seun-babe-manual-seal" }
sc-executor = { git = "https://github.com/paritytech/substrate", branch = "seun-babe-manual-seal" }
sc-consensus = { git = "https://github.com/paritytech/substrate", branch = "seun-babe-manual-seal" }
sc-network = { git = "https://github.com/paritytech/substrate", branch = "seun-babe-manual-seal" }
sp-trie = { git = "https://github.com/paritytech/substrate", branch = "seun-babe-manual-seal" }
consensus_common = { package = "sp-consensus", git = "https://github.com/paritytech/substrate", branch = "seun-babe-manual-seal" }
grandpa = { package = "sc-finality-grandpa", git = "https://github.com/paritytech/substrate", branch = "seun-babe-manual-seal" }
grandpa_primitives = { package = "sp-finality-grandpa", git = "https://github.com/paritytech/substrate", branch = "seun-babe-manual-seal" }
inherents = { package = "sp-inherents", git = "https://github.com/paritytech/substrate", branch = "seun-babe-manual-seal" }
service = { package = "sc-service", git = "https://github.com/paritytech/substrate", default-features = false , branch = "seun-babe-manual-seal" }
telemetry = { package = "sc-telemetry", git = "https://github.com/paritytech/substrate", branch = "seun-babe-manual-seal" }
sc-block-builder = { git = "https://github.com/paritytech/substrate", branch = "seun-babe-manual-seal" }
sc-transaction-pool = { git = "https://github.com/paritytech/substrate", branch = "seun-babe-manual-seal" }
sp-transaction-pool = { git = "https://github.com/paritytech/substrate", branch = "seun-babe-manual-seal" }
sc-keystore = { git = "https://github.com/paritytech/substrate", branch = "seun-babe-manual-seal" }
pallet-babe = { git = "https://github.com/paritytech/substrate", branch = "seun-babe-manual-seal" }
pallet-staking = { git = "https://github.com/paritytech/substrate", branch = "seun-babe-manual-seal" }
pallet-im-online = { git = "https://github.com/paritytech/substrate", branch = "seun-babe-manual-seal" }
authority-discovery = { package = "sc-authority-discovery", git = "https://github.com/paritytech/substrate", branch = "seun-babe-manual-seal" }
authority-discovery-primitives = { package = "sp-authority-discovery", git = "https://github.com/paritytech/substrate", branch = "seun-babe-manual-seal" }
babe = { package = "sc-consensus-babe", git = "https://github.com/paritytech/substrate", branch = "seun-babe-manual-seal" }
babe-primitives = { package = "sp-consensus-babe", git = "https://github.com/paritytech/substrate", branch = "seun-babe-manual-seal" }
sp-block-builder = { git = "https://github.com/paritytech/substrate", branch = "seun-babe-manual-seal" }
pallet-transaction-payment-rpc-runtime-api = { git = "https://github.com/paritytech/substrate", branch = "seun-babe-manual-seal" }
frame-system-rpc-runtime-api = { git = "https://github.com/paritytech/substrate", branch = "seun-babe-manual-seal" }
codec = { package = "parity-scale-codec", version = "1.3.4" }
sp-session = { git = "https://github.com/paritytech/substrate", branch = "seun-babe-manual-seal" }
sp-storage = { git = "https://github.com/paritytech/substrate", branch = "seun-babe-manual-seal" }
sp-offchain = { package = "sp-offchain", git = "https://github.com/paritytech/substrate", branch = "seun-babe-manual-seal" }
prometheus-endpoint = { package = "substrate-prometheus-endpoint", git = "https://github.com/paritytech/substrate", branch = "seun-babe-manual-seal" }
frame-benchmarking = { git = "https://github.com/paritytech/substrate", branch = "seun-babe-manual-seal" }

[dev-dependencies]
polkadot-test-runtime-client = { path = "../../runtime/test-runtime/client" }
sc-block-builder = { git = "https://github.com/paritytech/substrate", branch = "seun-babe-manual-seal" }
env_logger = "0.7.0"
=======
# Substrate Client
authority-discovery = { package = "sc-authority-discovery", git = "https://github.com/paritytech/substrate", branch = "master" }
babe = { package = "sc-consensus-babe", git = "https://github.com/paritytech/substrate", branch = "master" }
grandpa = { package = "sc-finality-grandpa", git = "https://github.com/paritytech/substrate", branch = "master" }
sc-block-builder = { git = "https://github.com/paritytech/substrate", branch = "master" }
sc-chain-spec = { git = "https://github.com/paritytech/substrate", branch = "master" }
sc-client-api = { git = "https://github.com/paritytech/substrate", branch = "master" }
sc-client-db = { git = "https://github.com/paritytech/substrate", branch = "master" }
sc-consensus = { git = "https://github.com/paritytech/substrate", branch = "master" }
sc-executor = { git = "https://github.com/paritytech/substrate", branch = "master" }
sc-keystore = { git = "https://github.com/paritytech/substrate", branch = "master" }
sc-network = { git = "https://github.com/paritytech/substrate", branch = "master" }
sc-transaction-pool = { git = "https://github.com/paritytech/substrate", branch = "master" }
service = { package = "sc-service", git = "https://github.com/paritytech/substrate", branch = "master", default-features = false }
telemetry = { package = "sc-telemetry", git = "https://github.com/paritytech/substrate", branch = "master" }

# Substrate Primitives
authority-discovery-primitives = { package = "sp-authority-discovery", git = "https://github.com/paritytech/substrate", branch = "master" }
babe-primitives = { package = "sp-consensus-babe", git = "https://github.com/paritytech/substrate", branch = "master" }
consensus_common = { package = "sp-consensus", git = "https://github.com/paritytech/substrate", branch = "master" }
grandpa_primitives = { package = "sp-finality-grandpa", git = "https://github.com/paritytech/substrate", branch = "master" }
inherents = { package = "sp-inherents", git = "https://github.com/paritytech/substrate", branch = "master" }
sp-api = { git = "https://github.com/paritytech/substrate", branch = "master" }
sp-block-builder = { git = "https://github.com/paritytech/substrate", branch = "master" }
sp-blockchain = { git = "https://github.com/paritytech/substrate", branch = "master" }
sp-core = { git = "https://github.com/paritytech/substrate", branch = "master" }
sp-io = { git = "https://github.com/paritytech/substrate", branch = "master" }
sp-offchain = { package = "sp-offchain", git = "https://github.com/paritytech/substrate", branch = "master" }
sp-runtime = { git = "https://github.com/paritytech/substrate", branch = "master" }
sp-session = { git = "https://github.com/paritytech/substrate", branch = "master" }
sp-storage = { git = "https://github.com/paritytech/substrate", branch = "master" }
sp-transaction-pool = { git = "https://github.com/paritytech/substrate", branch = "master" }
sp-trie = { git = "https://github.com/paritytech/substrate", branch = "master" }

# Substrate Pallets
pallet-babe = { git = "https://github.com/paritytech/substrate", branch = "master" }
pallet-im-online = { git = "https://github.com/paritytech/substrate", branch = "master" }
pallet-staking = { git = "https://github.com/paritytech/substrate", branch = "master" }
pallet-transaction-payment-rpc-runtime-api = { git = "https://github.com/paritytech/substrate", branch = "master" }

# Substrate Other
frame-benchmarking = { git = "https://github.com/paritytech/substrate", branch = "master" }
frame-system-rpc-runtime-api = { git = "https://github.com/paritytech/substrate", branch = "master" }
prometheus-endpoint = { package = "substrate-prometheus-endpoint", git = "https://github.com/paritytech/substrate", branch = "master" }

# External Crates
codec = { package = "parity-scale-codec", version = "1.3.4" }
futures = "0.3.4"
hex-literal = "0.2.1"
lazy_static = "1.4.0"
log = "0.4.8"
parking_lot = "0.9.0"
serde = { version = "1.0.102", features = ["derive"] }
slog = "2.5.2"

# Polkadot
kusama-runtime = { path = "../../runtime/kusama" }
polkadot-node-core-proposer = { path = "../core/proposer" }
polkadot-overseer = { path = "../overseer" }
polkadot-parachain = { path = "../../parachain" }
polkadot-primitives = { path = "../../primitives" }
polkadot-rpc = { path = "../../rpc" }
polkadot-runtime = { path = "../../runtime/polkadot" }
polkadot-subsystem = { package = "polkadot-node-subsystem", path = "../subsystem" }
rococo-runtime = { package = "rococo-v1-runtime", path = "../../runtime/rococo-v1" }
westend-runtime = { path = "../../runtime/westend" }

[dev-dependencies]
polkadot-test-client = { path = "../test/client" }
env_logger = "0.8.1"
>>>>>>> fb30dc20

[features]
default = ["db", "full-node"]
db = ["service/db"]
runtime-benchmarks = ["polkadot-runtime/runtime-benchmarks", "kusama-runtime/runtime-benchmarks", "westend-runtime/runtime-benchmarks"]
full-node = []<|MERGE_RESOLUTION|>--- conflicted
+++ resolved
@@ -5,110 +5,50 @@
 edition = "2018"
 
 [dependencies]
-<<<<<<< HEAD
-parking_lot = "0.9.0"
-serde = { version = "1.0.102", features = ["derive"] }
-lazy_static = "1.4.0"
-log = "0.4.8"
-futures = "0.3.4"
-slog = "2.5.2"
-hex-literal = "0.2.1"
-polkadot-primitives = { path = "../../primitives" }
-polkadot-runtime = { path = "../../runtime/polkadot" }
-polkadot-overseer = { path = "../overseer" }
-polkadot-subsystem = { package = "polkadot-node-subsystem", path = "../subsystem" }
-kusama-runtime = { path = "../../runtime/kusama" }
-westend-runtime = { path = "../../runtime/westend" }
-polkadot-rpc = { path = "../../rpc" }
-polkadot-node-core-proposer = { path = "../core/proposer" }
-sp-io = { git = "https://github.com/paritytech/substrate", branch = "seun-babe-manual-seal" }
+# Substrate Client
+authority-discovery = { package = "sc-authority-discovery", git = "https://github.com/paritytech/substrate", branch = "seun-babe-manual-seal" }
+babe = { package = "sc-consensus-babe", git = "https://github.com/paritytech/substrate", branch = "seun-babe-manual-seal" }
+grandpa = { package = "sc-finality-grandpa", git = "https://github.com/paritytech/substrate", branch = "seun-babe-manual-seal" }
+sc-block-builder = { git = "https://github.com/paritytech/substrate", branch = "seun-babe-manual-seal" }
+sc-chain-spec = { git = "https://github.com/paritytech/substrate", branch = "seun-babe-manual-seal" }
+sc-client-api = { git = "https://github.com/paritytech/substrate", branch = "seun-babe-manual-seal" }
+sc-client-db = { git = "https://github.com/paritytech/substrate", branch = "seun-babe-manual-seal" }
+sc-consensus = { git = "https://github.com/paritytech/substrate", branch = "seun-babe-manual-seal" }
+sc-executor = { git = "https://github.com/paritytech/substrate", branch = "seun-babe-manual-seal" }
+sc-keystore = { git = "https://github.com/paritytech/substrate", branch = "seun-babe-manual-seal" }
+sc-network = { git = "https://github.com/paritytech/substrate", branch = "seun-babe-manual-seal" }
+sc-transaction-pool = { git = "https://github.com/paritytech/substrate", branch = "seun-babe-manual-seal" }
+service = { package = "sc-service", git = "https://github.com/paritytech/substrate", branch = "seun-babe-manual-seal", default-features = false }
+telemetry = { package = "sc-telemetry", git = "https://github.com/paritytech/substrate", branch = "seun-babe-manual-seal" }
+
+# Substrate Primitives
+authority-discovery-primitives = { package = "sp-authority-discovery", git = "https://github.com/paritytech/substrate", branch = "seun-babe-manual-seal" }
+babe-primitives = { package = "sp-consensus-babe", git = "https://github.com/paritytech/substrate", branch = "seun-babe-manual-seal" }
+consensus_common = { package = "sp-consensus", git = "https://github.com/paritytech/substrate", branch = "seun-babe-manual-seal" }
+grandpa_primitives = { package = "sp-finality-grandpa", git = "https://github.com/paritytech/substrate", branch = "seun-babe-manual-seal" }
+inherents = { package = "sp-inherents", git = "https://github.com/paritytech/substrate", branch = "seun-babe-manual-seal" }
 sp-api = { git = "https://github.com/paritytech/substrate", branch = "seun-babe-manual-seal" }
-sp-runtime = { git = "https://github.com/paritytech/substrate", branch = "seun-babe-manual-seal" }
+sp-block-builder = { git = "https://github.com/paritytech/substrate", branch = "seun-babe-manual-seal" }
 sp-blockchain = { git = "https://github.com/paritytech/substrate", branch = "seun-babe-manual-seal" }
 sp-core = { git = "https://github.com/paritytech/substrate", branch = "seun-babe-manual-seal" }
-sc-client-api = { git = "https://github.com/paritytech/substrate", branch = "seun-babe-manual-seal" }
-sc-client-db = { git = "https://github.com/paritytech/substrate", branch = "seun-babe-manual-seal" }
-sc-chain-spec = { git = "https://github.com/paritytech/substrate", branch = "seun-babe-manual-seal" }
-sc-executor = { git = "https://github.com/paritytech/substrate", branch = "seun-babe-manual-seal" }
-sc-consensus = { git = "https://github.com/paritytech/substrate", branch = "seun-babe-manual-seal" }
-sc-network = { git = "https://github.com/paritytech/substrate", branch = "seun-babe-manual-seal" }
-sp-trie = { git = "https://github.com/paritytech/substrate", branch = "seun-babe-manual-seal" }
-consensus_common = { package = "sp-consensus", git = "https://github.com/paritytech/substrate", branch = "seun-babe-manual-seal" }
-grandpa = { package = "sc-finality-grandpa", git = "https://github.com/paritytech/substrate", branch = "seun-babe-manual-seal" }
-grandpa_primitives = { package = "sp-finality-grandpa", git = "https://github.com/paritytech/substrate", branch = "seun-babe-manual-seal" }
-inherents = { package = "sp-inherents", git = "https://github.com/paritytech/substrate", branch = "seun-babe-manual-seal" }
-service = { package = "sc-service", git = "https://github.com/paritytech/substrate", default-features = false , branch = "seun-babe-manual-seal" }
-telemetry = { package = "sc-telemetry", git = "https://github.com/paritytech/substrate", branch = "seun-babe-manual-seal" }
-sc-block-builder = { git = "https://github.com/paritytech/substrate", branch = "seun-babe-manual-seal" }
-sc-transaction-pool = { git = "https://github.com/paritytech/substrate", branch = "seun-babe-manual-seal" }
-sp-transaction-pool = { git = "https://github.com/paritytech/substrate", branch = "seun-babe-manual-seal" }
-sc-keystore = { git = "https://github.com/paritytech/substrate", branch = "seun-babe-manual-seal" }
-pallet-babe = { git = "https://github.com/paritytech/substrate", branch = "seun-babe-manual-seal" }
-pallet-staking = { git = "https://github.com/paritytech/substrate", branch = "seun-babe-manual-seal" }
-pallet-im-online = { git = "https://github.com/paritytech/substrate", branch = "seun-babe-manual-seal" }
-authority-discovery = { package = "sc-authority-discovery", git = "https://github.com/paritytech/substrate", branch = "seun-babe-manual-seal" }
-authority-discovery-primitives = { package = "sp-authority-discovery", git = "https://github.com/paritytech/substrate", branch = "seun-babe-manual-seal" }
-babe = { package = "sc-consensus-babe", git = "https://github.com/paritytech/substrate", branch = "seun-babe-manual-seal" }
-babe-primitives = { package = "sp-consensus-babe", git = "https://github.com/paritytech/substrate", branch = "seun-babe-manual-seal" }
-sp-block-builder = { git = "https://github.com/paritytech/substrate", branch = "seun-babe-manual-seal" }
-pallet-transaction-payment-rpc-runtime-api = { git = "https://github.com/paritytech/substrate", branch = "seun-babe-manual-seal" }
-frame-system-rpc-runtime-api = { git = "https://github.com/paritytech/substrate", branch = "seun-babe-manual-seal" }
-codec = { package = "parity-scale-codec", version = "1.3.4" }
+sp-io = { git = "https://github.com/paritytech/substrate", branch = "seun-babe-manual-seal" }
+sp-offchain = { package = "sp-offchain", git = "https://github.com/paritytech/substrate", branch = "seun-babe-manual-seal" }
+sp-runtime = { git = "https://github.com/paritytech/substrate", branch = "seun-babe-manual-seal" }
 sp-session = { git = "https://github.com/paritytech/substrate", branch = "seun-babe-manual-seal" }
 sp-storage = { git = "https://github.com/paritytech/substrate", branch = "seun-babe-manual-seal" }
-sp-offchain = { package = "sp-offchain", git = "https://github.com/paritytech/substrate", branch = "seun-babe-manual-seal" }
-prometheus-endpoint = { package = "substrate-prometheus-endpoint", git = "https://github.com/paritytech/substrate", branch = "seun-babe-manual-seal" }
-frame-benchmarking = { git = "https://github.com/paritytech/substrate", branch = "seun-babe-manual-seal" }
-
-[dev-dependencies]
-polkadot-test-runtime-client = { path = "../../runtime/test-runtime/client" }
-sc-block-builder = { git = "https://github.com/paritytech/substrate", branch = "seun-babe-manual-seal" }
-env_logger = "0.7.0"
-=======
-# Substrate Client
-authority-discovery = { package = "sc-authority-discovery", git = "https://github.com/paritytech/substrate", branch = "master" }
-babe = { package = "sc-consensus-babe", git = "https://github.com/paritytech/substrate", branch = "master" }
-grandpa = { package = "sc-finality-grandpa", git = "https://github.com/paritytech/substrate", branch = "master" }
-sc-block-builder = { git = "https://github.com/paritytech/substrate", branch = "master" }
-sc-chain-spec = { git = "https://github.com/paritytech/substrate", branch = "master" }
-sc-client-api = { git = "https://github.com/paritytech/substrate", branch = "master" }
-sc-client-db = { git = "https://github.com/paritytech/substrate", branch = "master" }
-sc-consensus = { git = "https://github.com/paritytech/substrate", branch = "master" }
-sc-executor = { git = "https://github.com/paritytech/substrate", branch = "master" }
-sc-keystore = { git = "https://github.com/paritytech/substrate", branch = "master" }
-sc-network = { git = "https://github.com/paritytech/substrate", branch = "master" }
-sc-transaction-pool = { git = "https://github.com/paritytech/substrate", branch = "master" }
-service = { package = "sc-service", git = "https://github.com/paritytech/substrate", branch = "master", default-features = false }
-telemetry = { package = "sc-telemetry", git = "https://github.com/paritytech/substrate", branch = "master" }
-
-# Substrate Primitives
-authority-discovery-primitives = { package = "sp-authority-discovery", git = "https://github.com/paritytech/substrate", branch = "master" }
-babe-primitives = { package = "sp-consensus-babe", git = "https://github.com/paritytech/substrate", branch = "master" }
-consensus_common = { package = "sp-consensus", git = "https://github.com/paritytech/substrate", branch = "master" }
-grandpa_primitives = { package = "sp-finality-grandpa", git = "https://github.com/paritytech/substrate", branch = "master" }
-inherents = { package = "sp-inherents", git = "https://github.com/paritytech/substrate", branch = "master" }
-sp-api = { git = "https://github.com/paritytech/substrate", branch = "master" }
-sp-block-builder = { git = "https://github.com/paritytech/substrate", branch = "master" }
-sp-blockchain = { git = "https://github.com/paritytech/substrate", branch = "master" }
-sp-core = { git = "https://github.com/paritytech/substrate", branch = "master" }
-sp-io = { git = "https://github.com/paritytech/substrate", branch = "master" }
-sp-offchain = { package = "sp-offchain", git = "https://github.com/paritytech/substrate", branch = "master" }
-sp-runtime = { git = "https://github.com/paritytech/substrate", branch = "master" }
-sp-session = { git = "https://github.com/paritytech/substrate", branch = "master" }
-sp-storage = { git = "https://github.com/paritytech/substrate", branch = "master" }
-sp-transaction-pool = { git = "https://github.com/paritytech/substrate", branch = "master" }
-sp-trie = { git = "https://github.com/paritytech/substrate", branch = "master" }
+sp-transaction-pool = { git = "https://github.com/paritytech/substrate", branch = "seun-babe-manual-seal" }
+sp-trie = { git = "https://github.com/paritytech/substrate", branch = "seun-babe-manual-seal" }
 
 # Substrate Pallets
-pallet-babe = { git = "https://github.com/paritytech/substrate", branch = "master" }
-pallet-im-online = { git = "https://github.com/paritytech/substrate", branch = "master" }
-pallet-staking = { git = "https://github.com/paritytech/substrate", branch = "master" }
-pallet-transaction-payment-rpc-runtime-api = { git = "https://github.com/paritytech/substrate", branch = "master" }
+pallet-babe = { git = "https://github.com/paritytech/substrate", branch = "seun-babe-manual-seal" }
+pallet-im-online = { git = "https://github.com/paritytech/substrate", branch = "seun-babe-manual-seal" }
+pallet-staking = { git = "https://github.com/paritytech/substrate", branch = "seun-babe-manual-seal" }
+pallet-transaction-payment-rpc-runtime-api = { git = "https://github.com/paritytech/substrate", branch = "seun-babe-manual-seal" }
 
 # Substrate Other
-frame-benchmarking = { git = "https://github.com/paritytech/substrate", branch = "master" }
-frame-system-rpc-runtime-api = { git = "https://github.com/paritytech/substrate", branch = "master" }
-prometheus-endpoint = { package = "substrate-prometheus-endpoint", git = "https://github.com/paritytech/substrate", branch = "master" }
+frame-benchmarking = { git = "https://github.com/paritytech/substrate", branch = "seun-babe-manual-seal" }
+frame-system-rpc-runtime-api = { git = "https://github.com/paritytech/substrate", branch = "seun-babe-manual-seal" }
+prometheus-endpoint = { package = "substrate-prometheus-endpoint", git = "https://github.com/paritytech/substrate", branch = "seun-babe-manual-seal" }
 
 # External Crates
 codec = { package = "parity-scale-codec", version = "1.3.4" }
@@ -135,7 +75,6 @@
 [dev-dependencies]
 polkadot-test-client = { path = "../test/client" }
 env_logger = "0.8.1"
->>>>>>> fb30dc20
 
 [features]
 default = ["db", "full-node"]
