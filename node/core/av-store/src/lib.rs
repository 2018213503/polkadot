--- conflicted
+++ resolved
@@ -37,11 +37,8 @@
 };
 use polkadot_subsystem::{
 	FromOverseer, OverseerSignal, SubsystemError, Subsystem, SubsystemContext, SpawnedSubsystem,
-<<<<<<< HEAD
-=======
 	ActiveLeavesUpdate,
 	errors::{ChainApiError, RuntimeApiError},
->>>>>>> f74668b6
 };
 use polkadot_node_subsystem_util::metrics::{self, prometheus};
 use polkadot_subsystem::messages::{
@@ -484,22 +481,18 @@
 			incoming = ctx.recv().fuse() => {
 				match incoming {
 					Ok(FromOverseer::Signal(OverseerSignal::Conclude)) => break,
-<<<<<<< HEAD
-					Ok(FromOverseer::Signal(_)) => (),
-=======
 					Ok(FromOverseer::Signal(OverseerSignal::ActiveLeaves(
 						ActiveLeavesUpdate { activated, .. })
 					)) => {
 						for activated in activated.into_iter() {
-							process_block_activated(ctx, &subsystem.inner, activated).await?;
+							process_block_activated(&mut ctx, &subsystem.inner, activated).await?;
 						}
 					}
 					Ok(FromOverseer::Signal(OverseerSignal::BlockFinalized(hash))) => {
-						process_block_finalized(&subsystem, ctx, &subsystem.inner, hash).await?;
+						process_block_finalized(&subsystem, &mut ctx, &subsystem.inner, hash).await?;
 					}
->>>>>>> f74668b6
 					Ok(FromOverseer::Communication { msg }) => {
-						process_message(&mut subsystem, ctx, msg).await?;
+						process_message(&mut subsystem, &mut ctx, msg).await?;
 					}
 					Err(e) => {
 						log::error!("AvailabilityStoreSubsystem err: {:#?}", e);
@@ -974,18 +967,10 @@
 	Context: SubsystemContext<Message = AvailabilityStoreMessage>,
 {
 	fn start(self, ctx: Context) -> SpawnedSubsystem {
-<<<<<<< HEAD
 		let future = run(self, ctx)
 			.map(|r| if let Err(e) = r {
 			log::error!(target: "availabilitystore", "Subsystem exited with an error {:?}", e);
 		}).boxed();
-=======
-		let future = Box::pin(async move {
-			if let Err(e) = run(self, ctx).await {
-				log::error!(target: LOG_TARGET, "Subsystem exited with an error {:?}", e);
-			}
-		});
->>>>>>> f74668b6
 
 		SpawnedSubsystem {
 			name: "availability-store-subsystem",
