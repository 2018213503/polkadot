--- conflicted
+++ resolved
@@ -12,9 +12,5 @@
 polkadot-primitives = { path = "../../../primitives" }
 polkadot-node-subsystem = { path = "../../subsystem" }
 polkadot-node-subsystem-util = { path = "../../subsystem-util" }
-<<<<<<< HEAD
-keystore = { package = "sc-keystore", git = "https://github.com/paritytech/substrate", branch = "seun-babe-manual-seal" }
-=======
-sp-keystore = { git = "https://github.com/paritytech/substrate", branch = "master" }
->>>>>>> fb30dc20
+sp-keystore = { git = "https://github.com/paritytech/substrate", branch = "seun-babe-manual-seal" }
 wasm-timer = "0.2.4"