[package]
name = "polkadot-node-subsystem-test-helpers"
version = "0.1.0"
authors = ["Parity Technologies <admin@parity.io>"]
edition = "2018"
description = "Subsystem traits and message definitions"

[dependencies]
async-trait = "0.1"
derive_more = "0.99.9"
futures = "0.3.5"
futures-timer = "3.0.2"
log = "0.4.8"
parity-scale-codec = "1.3.4"
parking_lot = "0.10.0"
pin-project = "0.4.23"
polkadot-node-primitives = { path = "../primitives" }
polkadot-node-subsystem = { path = "../subsystem" }
polkadot-node-subsystem-util = { path = "../subsystem-util" }
polkadot-primitives = { path = "../../primitives" }
polkadot-statement-table = { path = "../../statement-table" }
sc-network = { git = "https://github.com/paritytech/substrate", branch = "seun-babe-manual-seal" }
smallvec = "1.4.1"
<<<<<<< HEAD
sp-core = { git = "https://github.com/paritytech/substrate", branch = "seun-babe-manual-seal" }
=======
sp-core = { git = "https://github.com/paritytech/substrate", branch = "master" }

[dev-dependencies]
polkadot-overseer = { path = "../overseer" }
>>>>>>> fb30dc20
<|MERGE_RESOLUTION|>--- conflicted
+++ resolved
@@ -21,11 +21,7 @@
 polkadot-statement-table = { path = "../../statement-table" }
 sc-network = { git = "https://github.com/paritytech/substrate", branch = "seun-babe-manual-seal" }
 smallvec = "1.4.1"
-<<<<<<< HEAD
 sp-core = { git = "https://github.com/paritytech/substrate", branch = "seun-babe-manual-seal" }
-=======
-sp-core = { git = "https://github.com/paritytech/substrate", branch = "master" }
 
 [dev-dependencies]
-polkadot-overseer = { path = "../overseer" }
->>>>>>> fb30dc20
+polkadot-overseer = { path = "../overseer" }