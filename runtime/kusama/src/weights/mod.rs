// Copyright 2019-2020 Parity Technologies (UK) Ltd.
// This file is part of Polkadot.

// Polkadot is free software: you can redistribute it and/or modify
// it under the terms of the GNU General Public License as published by
// the Free Software Foundation, either version 3 of the License, or
// (at your option) any later version.

// Polkadot is distributed in the hope that it will be useful,
// but WITHOUT ANY WARRANTY; without even the implied warranty of
// MERCHANTABILITY or FITNESS FOR A PARTICULAR PURPOSE.  See the
// GNU General Public License for more details.

// You should have received a copy of the GNU General Public License
// along with Polkadot.  If not, see <http://www.gnu.org/licenses/>.

/// A collection of weight modules used for pallets in the runtime.

pub mod frame_system;
pub mod pallet_balances;
pub mod pallet_collective;
pub mod pallet_democracy;
pub mod pallet_proxy;
pub mod pallet_staking;
pub mod pallet_timestamp;
pub mod pallet_utility;
<<<<<<< HEAD
pub mod pallet_proxy;
pub mod pallet_elections_phragmen;
=======
pub mod pallet_vesting;
>>>>>>> 69f73409
<|MERGE_RESOLUTION|>--- conflicted
+++ resolved
@@ -24,9 +24,6 @@
 pub mod pallet_staking;
 pub mod pallet_timestamp;
 pub mod pallet_utility;
-<<<<<<< HEAD
 pub mod pallet_proxy;
 pub mod pallet_elections_phragmen;
-=======
-pub mod pallet_vesting;
->>>>>>> 69f73409
+pub mod pallet_vesting;