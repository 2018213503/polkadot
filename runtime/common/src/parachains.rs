// Copyright 2017-2020 Parity Technologies (UK) Ltd.
// This file is part of Polkadot.

// Polkadot is free software: you can redistribute it and/or modify
// it under the terms of the GNU General Public License as published by
// the Free Software Foundation, either version 3 of the License, or
// (at your option) any later version.

// Polkadot is distributed in the hope that it will be useful,
// but WITHOUT ANY WARRANTY; without even the implied warranty of
// MERCHANTABILITY or FITNESS FOR A PARTICULAR PURPOSE.  See the
// GNU General Public License for more details.

// You should have received a copy of the GNU General Public License
// along with Polkadot.  If not, see <http://www.gnu.org/licenses/>.

//! Main parachains logic. For now this is just the determination of which validators do what.

use rstd::prelude::*;
use rstd::result;
use rstd::collections::btree_map::BTreeMap;
use codec::{Encode, Decode};

use sp_runtime::traits::{
	Hash as HashT, BlakeTwo256, Saturating, One, Zero, Dispatchable,
	AccountIdConversion, BadOrigin,
};
use frame_support::weights::SimpleDispatchInfo;
use primitives::{
	Hash, Balance,
	parachain::{
		self, Id as ParaId, Chain, DutyRoster, AttestedCandidate, Statement, ParachainDispatchOrigin,
		UpwardMessage, BlockIngressRoots, ValidatorId, ActiveParas, CollatorId, Retriable,
		NEW_HEADS_IDENTIFIER,
	},
};
use frame_support::{
	Parameter, dispatch::DispatchResult, decl_storage, decl_module, decl_error, ensure,
	traits::{Currency, Get, WithdrawReason, ExistenceRequirement, Randomness},
};

use inherents::{ProvideInherent, InherentData, MakeFatalError, InherentIdentifier};

use system::ensure_none;
use crate::attestations::{self, IncludedBlocks};
use crate::registrar::Registrar;

// ranges for iteration of general block number don't work, so this
// is a utility to get around that.
struct BlockNumberRange<N> {
	low: N,
	high: N,
}

impl<N: Saturating + One + PartialOrd + PartialEq + Clone> Iterator for BlockNumberRange<N> {
	type Item = N;

	fn next(&mut self) -> Option<N> {
		if self.low >= self.high {
			return None
		}

		let item = self.low.clone();
		self.low = self.low.clone().saturating_add(One::one());
		Some(item)
	}
}

// creates a range iterator between `low` and `high`. `low` must be <= `high`.
fn number_range<N>(low: N, high: N) -> BlockNumberRange<N> {
	BlockNumberRange { low, high }
}

// wrapper trait because an associated type of `Currency<Self::AccountId,Balance=Balance>`
// doesn't work.`
pub trait ParachainCurrency<AccountId> {
	fn free_balance(para_id: ParaId) -> Balance;
	fn deduct(para_id: ParaId, amount: Balance) -> DispatchResult;
}

impl<AccountId, T: Currency<AccountId>> ParachainCurrency<AccountId> for T where
	T::Balance: From<Balance> + Into<Balance>,
	ParaId: AccountIdConversion<AccountId>,
{
	fn free_balance(para_id: ParaId) -> Balance {
		let para_account = para_id.into_account();
		T::free_balance(&para_account).into()
	}

	fn deduct(para_id: ParaId, amount: Balance) -> DispatchResult {
		let para_account = para_id.into_account();

		// burn the fee.
		let _ = T::withdraw(
			&para_account,
			amount.into(),
			WithdrawReason::Fee.into(),
			ExistenceRequirement::KeepAlive,
		)?;

		Ok(())
	}
}

/// Interface to the persistent (stash) identities of the current validators.
pub struct ValidatorIdentities<T>(rstd::marker::PhantomData<T>);

impl<T: session::Trait> Get<Vec<T::ValidatorId>> for ValidatorIdentities<T> {
	fn get() -> Vec<T::ValidatorId> {
		<session::Module<T>>::validators()
	}
}

pub trait Trait: attestations::Trait {
	/// The outer origin type.
	type Origin: From<Origin> + From<system::RawOrigin<Self::AccountId>>;

	/// The outer call dispatch type.
	type Call: Parameter + Dispatchable<Origin=<Self as Trait>::Origin>;

	/// Some way of interacting with balances for fees.
	type ParachainCurrency: ParachainCurrency<Self::AccountId>;

	/// Something that provides randomness in the runtime.
	type Randomness: Randomness<Self::Hash>;

	/// Means to determine what the current set of active parachains are.
	type ActiveParachains: ActiveParas;

	/// The way that we are able to register parachains.
	type Registrar: Registrar<Self::AccountId>;
}

/// Origin for the parachains module.
#[derive(PartialEq, Eq, Clone)]
#[cfg_attr(feature = "std", derive(Debug))]
pub enum Origin {
	/// It comes from a parachain.
	Parachain(ParaId),
}

// result of <NodeCodec<Blake2Hasher> as trie_db::NodeCodec<Blake2Hasher>>::hashed_null_node()
const EMPTY_TRIE_ROOT: [u8; 32] = [
	3, 23, 10, 46, 117, 151, 183, 183, 227, 216, 76, 5, 57, 29, 19, 154,
	98, 177, 87, 231, 135, 134, 216, 192, 130, 242, 157, 207, 76, 17, 19, 20
];

/// Total number of individual messages allowed in the parachain -> relay-chain message queue.
const MAX_QUEUE_COUNT: usize = 100;
/// Total size of messages allowed in the parachain -> relay-chain message queue before which no
/// further messages may be added to it. If it exceeds this then the queue may contain only a
/// single message.
const WATERMARK_QUEUE_SIZE: usize = 20000;

decl_storage! {
	trait Store for Module<T: Trait> as Parachains
	{
		/// All authorities' keys at the moment.
		pub Authorities get(authorities): Vec<ValidatorId>;
		/// The parachains registered at present.
		pub Code get(parachain_code): map hasher(blake2_256) ParaId => Option<Vec<u8>>;
		/// The heads of the parachains registered at present.
		pub Heads get(parachain_head): map hasher(blake2_256) ParaId => Option<Vec<u8>>;
		/// The watermark heights of the parachains registered at present.
		/// For every parachain, this is the block height from which all messages targeting
		/// that parachain have been processed. Can be `None` only if the parachain doesn't exist.
		pub Watermarks get(watermark): map hasher(blake2_256) ParaId => Option<T::BlockNumber>;

		/// Unrouted ingress. Maps (BlockNumber, to_chain) pairs to [(from_chain, egress_root)].
		///
		/// There may be an entry under (i, p) in this map for every i between the parachain's
		/// watermark and the current block.
		pub UnroutedIngress:
			map hasher(blake2_256) (T::BlockNumber, ParaId) => Option<Vec<(ParaId, Hash)>>;

		/// Messages ready to be dispatched onto the relay chain. It is subject to
		/// `MAX_MESSAGE_COUNT` and `WATERMARK_MESSAGE_SIZE`.
		pub RelayDispatchQueue: map hasher(blake2_256) ParaId => Vec<UpwardMessage>;
		/// Size of the dispatch queues. Separated from actual data in order to avoid costly
		/// decoding when checking receipt validity. First item in tuple is the count of messages
		///	second if the total length (in bytes) of the message payloads.
		pub RelayDispatchQueueSize: map hasher(blake2_256) ParaId => (u32, u32);
		/// The ordered list of ParaIds that have a `RelayDispatchQueue` entry.
		NeedsDispatch: Vec<ParaId>;

		/// `Some` if the parachain heads get updated in this block, along with the parachain IDs
		/// that did update. Ordered in the same way as `registrar::Active` (i.e. by ParaId).
		///
		/// `None` if not yet updated.
		pub DidUpdate: Option<Vec<ParaId>>;
	}
	add_extra_genesis {
		config(authorities): Vec<ValidatorId>;
		build(|config| Module::<T>::initialize_authorities(&config.authorities))
	}
}

decl_error! {
	pub enum Error for Module<T: Trait> {
		/// Parachain heads must be updated only once in the block.
		TooManyHeadUpdates,
		/// Too many parachain candidates.
		TooManyParaCandidates,
		/// Proposed heads must be ascending order by parachain ID without duplicate.
		HeadsOutOfOrder,
		/// Candidate is for an unregistered parachain.
		UnregisteredPara,
		/// Invalid collator.
		InvalidCollator,
		/// The message queue is full. Messages will be added when there is space.
		QueueFull,
		/// The message origin is invalid.
		InvalidMessageOrigin,
		/// Egress routes should be in ascending order by parachain ID without duplicates.
		EgressOutOfOrder,
		/// A parachain cannot route a message to itself.
		SelfAddressed,
		/// The trie root cannot be empty.
		EmptyTrieRoot,
		/// Cannot route to a non-existing parachain.
		DestinationDoesNotExist,
		/// No validator group for parachain.
		NoValidatorGroup,
		/// Not enough validity votes for candidate.
		NotEnoughValidityVotes,
		/// The number of attestations exceeds the number of authorities.
		VotesExceedsAuthorities,
		/// Attesting validator not on this chain's validation duty.
		WrongValidatorAttesting,
		/// Invalid signature from attester.
		InvalidSignature,
		/// Extra untagged validity votes along with candidate.
		UntaggedVotes,
		/// Wrong parent head for parachain receipt.
		ParentMismatch,
	}
}

decl_module! {
	/// Parachains module.
	pub struct Module<T: Trait> for enum Call where origin: <T as system::Trait>::Origin {
		type Error = Error<T>;

		/// Provide candidate receipts for parachains, in ascending order by id.
		#[weight = SimpleDispatchInfo::FixedNormal(1_000_000)]
		pub fn set_heads(origin, heads: Vec<AttestedCandidate>) -> DispatchResult {
			ensure_none(origin)?;
			ensure!(!<DidUpdate>::exists(), Error::<T>::TooManyHeadUpdates);

			let active_parachains = Self::active_parachains();

			let parachain_count = active_parachains.len();
			ensure!(heads.len() <= parachain_count, Error::<T>::TooManyParaCandidates);

			let mut proceeded = Vec::with_capacity(heads.len());

			if !active_parachains.is_empty() {
				// perform integrity checks before writing to storage.
				{
					let mut last_id = None;

					let mut iter = active_parachains.iter();
					for head in &heads {
						let id = head.parachain_index();
						// proposed heads must be ascending order by parachain ID without duplicate.
						ensure!(
							last_id.as_ref().map_or(true, |x| x < &id),
							Error::<T>::HeadsOutOfOrder
						);

						// must be unknown since active parachains are always sorted.
						let (_, maybe_required_collator) = iter.find(|para| para.0 == id)
							.ok_or(Error::<T>::UnregisteredPara)?;

						if let Some((required_collator, _)) = maybe_required_collator {
							ensure!(required_collator == &head.candidate.collator, Error::<T>::InvalidCollator);
						}

						Self::check_upward_messages(
							id,
							&head.candidate.upward_messages,
							MAX_QUEUE_COUNT,
							WATERMARK_QUEUE_SIZE,
						)?;
						Self::check_egress_queue_roots(&head, &active_parachains)?;

						let id = head.parachain_index();
						proceeded.push(id);
						last_id = Some(id);
					}
				}

				let para_blocks = Self::check_candidates(&heads, &active_parachains)?;
				let current_number = <system::Module<T>>::block_number();

				<attestations::Module<T>>::note_included(&heads, para_blocks);

				Self::update_routing(
					current_number,
					&heads,
				);

				Self::dispatch_upward_messages(
					MAX_QUEUE_COUNT,
					WATERMARK_QUEUE_SIZE,
					Self::dispatch_message,
				);
			}

			DidUpdate::put(proceeded);

			Ok(())
		}

		fn on_initialize() {
			<Self as Store>::DidUpdate::kill();
		}

		fn on_finalize() {
			assert!(<Self as Store>::DidUpdate::exists(), "Parachain heads must be updated once in the block");
		}
	}
}

fn majority_of(list_len: usize) -> usize {
	list_len / 2 + list_len % 2
}

fn localized_payload<H: AsRef<[u8]>>(statement: Statement, parent_hash: H) -> Vec<u8> {
	let mut encoded = statement.encode();
	encoded.extend(parent_hash.as_ref());
	encoded
}

impl<T: Trait> Module<T> {
	/// Initialize the state of a new parachain/parathread.
	pub fn initialize_para(
		id: ParaId,
		code: Vec<u8>,
		initial_head_data: Vec<u8>,
	) {
		<Code>::insert(id, code);
		<Heads>::insert(id, initial_head_data);

		// Because there are no ordering guarantees that inherents
		// are applied before regular transactions, a parachain candidate could
		// be registered before the `UpdateHeads` inherent is processed. If so, messages
		// could be sent to a parachain in the block it is registered.
		<Watermarks<T>>::insert(id, <system::Module<T>>::block_number().saturating_sub(One::one()));
	}

	pub fn cleanup_para(
		id: ParaId,
	) {
		<Code>::remove(id);
		<Heads>::remove(id);

		let watermark = <Watermarks<T>>::take(id);

		// clear all routing entries _to_. But not those _from_.
		if let Some(watermark) = watermark {
			let now = <system::Module<T>>::block_number();

			// iterate over all blocks between watermark and now + 1 (since messages might
			// have already been sent to `id` in this block.
			for unrouted_block in number_range(watermark, now).map(|n| n.saturating_add(One::one())) {
				<UnroutedIngress<T>>::remove(&(unrouted_block, id));
			}
		}
	}

	/// Dispatch some messages from a parachain.
	fn dispatch_message(
		id: ParaId,
		origin: ParachainDispatchOrigin,
		data: &[u8],
	) {
		if let Ok(message_call) = <T as Trait>::Call::decode(&mut &data[..]) {
			let origin: <T as Trait>::Origin = match origin {
				ParachainDispatchOrigin::Signed =>
					system::RawOrigin::Signed(id.into_account()).into(),
				ParachainDispatchOrigin::Parachain =>
					Origin::Parachain(id).into(),
				ParachainDispatchOrigin::Root =>
					system::RawOrigin::Root.into(),
			};
			let _ok = message_call.dispatch(origin).is_ok();
			// Not much to do with the result as it is. It's up to the parachain to ensure that the
			// message makes sense.
		}
	}

	/// Ensure all is well with the upward messages.
	fn check_upward_messages(
		id: ParaId,
		upward_messages: &[UpwardMessage],
		max_queue_count: usize,
		watermark_queue_size: usize,
	) -> DispatchResult {
		// Either there are no more messages to add...
		if !upward_messages.is_empty() {
			let (count, size) = <RelayDispatchQueueSize>::get(id);
			ensure!(
				// ...or we are appending one message onto an empty queue...
				upward_messages.len() + count as usize == 1
				// ...or...
				|| (
					// ...the total messages in the queue ends up being no greater than the
					// limit...
					upward_messages.len() + count as usize <= max_queue_count
				&&
					// ...and the total size of the payloads in the queue ends up being no
					// greater than the limit.
					upward_messages.iter()
						.fold(size as usize, |a, x| a + x.data.len())
					<= watermark_queue_size
				),
				Error::<T>::QueueFull
			);
			if !id.is_system() {
				for m in upward_messages.iter() {
					ensure!(m.origin != ParachainDispatchOrigin::Root, Error::<T>::InvalidMessageOrigin);
				}
			}
		}
		Ok(())
	}

	/// Update routing information from the parachain heads. This queues upwards
	/// messages to the relay chain as well.
	fn update_routing(
		now: T::BlockNumber,
		heads: &[AttestedCandidate],
	) {
		// TODO: per-chain watermark
		// https://github.com/paritytech/polkadot/issues/286
		let watermark = now.saturating_sub(One::one());

		let mut ingress_update = BTreeMap::new();

		// we sort them in order to provide a fast lookup to ensure we can avoid duplicates in the
		// needs_dispatch queue.
		let mut ordered_needs_dispatch = NeedsDispatch::get();

		for head in heads.iter() {
			let id = head.parachain_index();
			<Heads>::insert(id, &head.candidate.head_data.0);

			let last_watermark = <Watermarks<T>>::mutate(id, |mark| {
				rstd::mem::replace(mark, Some(watermark))
			});

			if let Some(last_watermark) = last_watermark {
				// Discard routed ingress.
				for routed_height in number_range(last_watermark, watermark) {
					<UnroutedIngress<T>>::remove(&(routed_height, id));
				}
			}

			// place our egress root to `to` into the ingress table for (now, `to`).
			for &(to, root) in &head.candidate.egress_queue_roots {
				ingress_update.entry(to).or_insert_with(Vec::new).push((id, root));
			}

			// Queue up upwards messages (from parachains to relay chain).
			Self::queue_upward_messages(
				id,
				&head.candidate.upward_messages,
				&mut ordered_needs_dispatch,
			);
		}

		NeedsDispatch::put(ordered_needs_dispatch);

		// apply the ingress update.
		for (to, ingress_roots) in ingress_update {
			<UnroutedIngress<T>>::insert((now, to), ingress_roots);
		}
	}

	/// Place any new upward messages into our queue for later dispatch.
	///
	/// `ordered_needs_dispatch` is mutated to ensure it reflects the new value of
	/// `RelayDispatchQueueSize`. It is up to the caller to guarantee that it gets written into
	/// storage after this call.
	fn queue_upward_messages(
		id: ParaId,
		upward_messages: &[UpwardMessage],
		ordered_needs_dispatch: &mut Vec<ParaId>,
	) {
		if !upward_messages.is_empty() {
			RelayDispatchQueueSize::mutate(id, |&mut(ref mut count, ref mut len)| {
				*count += upward_messages.len() as u32;
				*len += upward_messages.iter()
					.fold(0, |a, x| a + x.data.len()) as u32;
			});
			// Should never be able to fail assuming our state is uncorrupted, but best not
			// to panic, even if it does.
			let _ = RelayDispatchQueue::append(id, upward_messages);
			if let Err(i) = ordered_needs_dispatch.binary_search(&id) {
				// same.
				ordered_needs_dispatch.insert(i, id);
			} else {
				sp_runtime::print("ordered_needs_dispatch contains id?!");
			}
		}
	}

	/// Simple FIFO dispatcher.
	fn dispatch_upward_messages(
		max_queue_count: usize,
		watermark_queue_size: usize,
		mut dispatch_message: impl FnMut(ParaId, ParachainDispatchOrigin, &[u8]),
	) {
		let queueds = NeedsDispatch::get();
		let mut drained_count = 0usize;
		let mut dispatched_count = 0usize;
		let mut dispatched_size = 0usize;
		for id in queueds.iter() {
			drained_count += 1;

			let (count, size) = <RelayDispatchQueueSize>::get(id);
			let count = count as usize;
			let size = size as usize;
			if dispatched_count == 0 || (
				dispatched_count + count <= max_queue_count
					&& dispatched_size + size <= watermark_queue_size
			) {
				if count > 0 {
					// still dispatching messages...
					RelayDispatchQueueSize::remove(id);
					let messages = RelayDispatchQueue::take(id);
					for UpwardMessage { origin, data } in messages.into_iter() {
						dispatch_message(*id, origin, &data);
					}
					dispatched_count += count;
					dispatched_size += size;
					if dispatched_count >= max_queue_count
						|| dispatched_size >= watermark_queue_size
					{
						break
					}
				}
			}
		}
		NeedsDispatch::put(&queueds[drained_count..]);
	}

	/// Calculate the current block's duty roster using system's random seed.
	/// Returns the duty roster along with the random seed.
	pub fn calculate_duty_roster() -> (DutyRoster, [u8; 32]) {
		let parachains = Self::active_parachains();
		let parachain_count = parachains.len();

		// TODO: use decode length. substrate #2794
		let validator_count = Self::authorities().len();
		let validators_per_parachain =
			if parachain_count == 0 {
				0
			} else {
				(validator_count - 1) / parachain_count
			};

		let mut roles_val = (0..validator_count).map(|i| match i {
			i if i < parachain_count * validators_per_parachain => {
				let idx = i / validators_per_parachain;
				Chain::Parachain(parachains[idx].0.clone())
			}
			_ => Chain::Relay,
		}).collect::<Vec<_>>();

		let mut seed = {
			let phrase = b"validator_role_pairs";
			let seed = T::Randomness::random(&phrase[..]);
			let seed_len = seed.as_ref().len();
			let needed_bytes = validator_count * 4;

			// hash only the needed bits of the random seed.
			// if earlier bits are influencable, they will not factor into
			// the seed used here.
			let seed_off = if needed_bytes >= seed_len {
				0
			} else {
				seed_len - needed_bytes
			};

			BlakeTwo256::hash(&seed.as_ref()[seed_off..])
		};

		let orig_seed = seed.clone().to_fixed_bytes();

		// shuffle
		for i in 0..(validator_count.saturating_sub(1)) {
			// 4 bytes of entropy used per cycle, 32 bytes entropy per hash
			let offset = (i * 4 % 32) as usize;

			// number of roles remaining to select from.
			let remaining = rstd::cmp::max(1, (validator_count - i) as usize);

			// 8 32-bit ints per 256-bit seed.
			let val_index = u32::decode(&mut &seed[offset..offset + 4])
				.expect("using 4 bytes for a 32-bit quantity") as usize % remaining;

			if offset == 28 {
				// into the last 4 bytes - rehash to gather new entropy
				seed = BlakeTwo256::hash(seed.as_ref());
			}

			// exchange last item with randomly chosen first.
			roles_val.swap(remaining - 1, val_index);
		}

		(DutyRoster { validator_duty: roles_val, }, orig_seed)
	}

	/// Calculate the ingress to a specific parachain.
	/// If `since` is provided, only messages since (including those in) that block
	/// will be included.
	/// Complexity: O(n) in the number of blocks since the supplied block.
	/// invoked off-chain.
	///
	/// Yields a structure containing all unrouted ingress to the parachain.
	pub fn ingress(to: ParaId, since: Option<T::BlockNumber>) -> Option<Vec<(T::BlockNumber, BlockIngressRoots)>> {
		let watermark = <Watermarks<T>>::get(to)?;
		let now = <system::Module<T>>::block_number();

		let watermark_since = watermark.saturating_add(One::one());
		let since = rstd::cmp::max(since.unwrap_or(Zero::zero()), watermark_since);
		if since > now {
			return Some(Vec::new());
		}

		Some(number_range(since, now)
			.filter_map(|unrouted_height| {
				<UnroutedIngress<T>>::get(&(unrouted_height, to)).map(|roots| {
					(unrouted_height, BlockIngressRoots(roots))
				})
			})
			.collect())
	}

	/// Get the parachain status necessary for validation.
	pub fn parachain_status(id: &parachain::Id) -> Option<parachain::Status> {
		let balance = T::ParachainCurrency::free_balance(*id);
		Self::parachain_head(id).map(|head_data| parachain::Status {
			head_data: parachain::HeadData(head_data),
			balance,
			// TODO: https://github.com/paritytech/polkadot/issues/92
			// plug in some real values here. most likely governable.
			fee_schedule: parachain::FeeSchedule {
				base: 0,
				per_byte: 0,
			}
		})
	}

	/// Get the currently active set of parachains.
	pub fn active_parachains() -> Vec<(ParaId, Option<(CollatorId, Retriable)>)> {
		T::ActiveParachains::active_paras()
	}

	fn check_egress_queue_roots(
		head: &AttestedCandidate,
		active_parachains: &[(ParaId, Option<(CollatorId, Retriable)>)]
	) -> DispatchResult {
		let mut last_egress_id = None;
		let mut iter = active_parachains.iter().map(|x| x.0);
		for (egress_para_id, root) in &head.candidate.egress_queue_roots {
			// egress routes should be ascending order by parachain ID without duplicate.
			ensure!(
				last_egress_id.as_ref().map_or(true, |x| x < &egress_para_id),
				Error::<T>::EgressOutOfOrder,
			);

			// a parachain can't route to self
			ensure!(
				*egress_para_id != head.candidate.parachain_index,
				Error::<T>::SelfAddressed,
			);

			// no empty trie roots
			ensure!(
				*root != EMPTY_TRIE_ROOT.into(),
				Error::<T>::EmptyTrieRoot,
			);

			// can't route to a parachain which doesn't exist
			ensure!(
				iter.find(|x| x == egress_para_id).is_some(),
				Error::<T>::DestinationDoesNotExist,
			);

			last_egress_id = Some(egress_para_id)
		}
		Ok(())
	}

	// check the attestations on these candidates. The candidates should have been checked
	// that each candidates' chain ID is valid.
	fn check_candidates(
		attested_candidates: &[AttestedCandidate],
		active_parachains: &[(ParaId, Option<(CollatorId, Retriable)>)]
	) -> rstd::result::Result<IncludedBlocks<T>, sp_runtime::DispatchError>
	{
		use primitives::parachain::ValidityAttestation;
		use sp_runtime::traits::AppVerify;

		// returns groups of slices that have the same chain ID.
		// assumes the inner slice is sorted by id.
		struct GroupedDutyIter<'a> {
			next_idx: usize,
			inner: &'a [(usize, ParaId)],
		}

		impl<'a> GroupedDutyIter<'a> {
			fn new(inner: &'a [(usize, ParaId)]) -> Self {
				GroupedDutyIter { next_idx: 0, inner }
			}

			fn group_for(&mut self, wanted_id: ParaId) -> Option<&'a [(usize, ParaId)]> {
				while let Some((id, keys)) = self.next() {
					if wanted_id == id {
						return Some(keys)
					}
				}

				None
			}
		}

		impl<'a> Iterator for GroupedDutyIter<'a> {
			type Item = (ParaId, &'a [(usize, ParaId)]);

			fn next(&mut self) -> Option<Self::Item> {
				if self.next_idx == self.inner.len() { return None }
				let start_idx = self.next_idx;
				self.next_idx += 1;
				let start_id = self.inner[start_idx].1;

				while self.inner.get(self.next_idx).map_or(false, |&(_, ref id)| id == &start_id) {
					self.next_idx += 1;
				}

				Some((start_id, &self.inner[start_idx..self.next_idx]))
			}
		}

		let authorities = Self::authorities();
		let (duty_roster, random_seed) = Self::calculate_duty_roster();

		// convert a duty roster, which is originally a Vec<Chain>, where each
		// item corresponds to the same position in the session keys, into
		// a list containing (index, parachain duty) where indices are into the session keys.
		// this list is sorted ascending by parachain duty, just like the
		// parachain candidates are.
		let make_sorted_duties = |duty: &[Chain]| {
			let mut sorted_duties = Vec::with_capacity(duty.len());
			for (val_idx, duty) in duty.iter().enumerate() {
				let id = match duty {
					Chain::Relay => continue,
					Chain::Parachain(id) => id,
				};

				let idx = sorted_duties.binary_search_by_key(&id, |&(_, ref id)| id)
					.unwrap_or_else(|idx| idx);

				sorted_duties.insert(idx, (val_idx, *id));
			}

			sorted_duties
		};

		let sorted_validators = make_sorted_duties(&duty_roster.validator_duty);

		let parent_hash = <system::Module<T>>::parent_hash();
		let localized_payload = |statement: Statement| localized_payload(statement, parent_hash);

		let mut validator_groups = GroupedDutyIter::new(&sorted_validators[..]);

		let mut para_block_hashes = Vec::new();
		for candidate in attested_candidates {
			let para_id = candidate.parachain_index();
			let validator_group = validator_groups.group_for(para_id)
				.ok_or(Error::<T>::NoValidatorGroup)?;

			let actual_head = Self::parachain_head(&para_id)
				.map(primitives::parachain::HeadData);

			ensure!(
				actual_head.as_ref() == Some(&candidate.candidate.parent_head),
				Error::<T>::ParentMismatch,
			);

			ensure!(
				candidate.validity_votes.len() >= majority_of(validator_group.len()),
				Error::<T>::NotEnoughValidityVotes,
			);

			ensure!(
				candidate.validity_votes.len() <= authorities.len(),
				Error::<T>::VotesExceedsAuthorities,
			);

			let fees = candidate.candidate().fees;
			T::ParachainCurrency::deduct(para_id, fees)?;

			let mut candidate_hash = None;
			let mut encoded_implicit = None;
			let mut encoded_explicit = None;

			let mut expected_votes_len = 0;
			for (vote_index, (auth_index, _)) in candidate.validator_indices
				.iter()
				.enumerate()
				.filter(|(_, bit)| *bit)
				.enumerate()
			{
				let validity_attestation = match candidate.validity_votes.get(vote_index) {
					None => Err(Error::<T>::NotEnoughValidityVotes)?,
					Some(v) => {
						expected_votes_len = vote_index + 1;
						v
					}
				};

				if validator_group.iter().find(|&(idx, _)| *idx == auth_index).is_none() {
					Err(Error::<T>::WrongValidatorAttesting)?
				}

				let (payload, sig) = match validity_attestation {
					ValidityAttestation::Implicit(sig) => {
						let payload = encoded_implicit.get_or_insert_with(|| localized_payload(
							Statement::Candidate(candidate.candidate.clone()),
						));

						(payload, sig)
					}
					ValidityAttestation::Explicit(sig) => {
						let hash = candidate_hash
							.get_or_insert_with(|| candidate.candidate.hash())
							.clone();

						let payload = encoded_explicit.get_or_insert_with(|| localized_payload(
							Statement::Valid(hash),
						));

						(payload, sig)
					}
				};

				ensure!(
					sig.verify(&payload[..], &authorities[auth_index]),
					Error::<T>::InvalidSignature,
				);
			}

			para_block_hashes.push(candidate_hash.unwrap_or_else(|| candidate.candidate().hash()));

			ensure!(
				candidate.validity_votes.len() == expected_votes_len,
				Error::<T>::UntaggedVotes
			);
		}

		Ok(IncludedBlocks {
			actual_number: <system::Module<T>>::block_number(),
			session: <session::Module<T>>::current_index(),
			random_seed,
			active_parachains: active_parachains.iter().map(|x| x.0).collect(),
			para_blocks: para_block_hashes,
		})
	}

	fn initialize_authorities(authorities: &[ValidatorId]) {
		if !authorities.is_empty() {
			assert!(Authorities::get().is_empty(), "Authorities are already initialized!");
			Authorities::put(authorities);
		}
	}

/*
	// TODO: Consider integrating if needed. (https://github.com/paritytech/polkadot/issues/223)
	/// Extract the parachain heads from the block.
	pub fn parachain_heads(&self) -> &[CandidateReceipt] {
		let x = self.inner.extrinsics.get(PARACHAINS_SET_POSITION as usize).and_then(|xt| match xt.function {
			Call::Parachains(ParachainsCall::set_heads(ref x)) => Some(&x[..]),
			_ => None
		});

		match x {
			Some(x) => x,
			None => panic!("Invalid polkadot block asserted at {:?}", self.file_line),
		}
	}
*/
}

impl<T: Trait> sp_runtime::BoundToRuntimeAppPublic for Module<T> {
	type Public = ValidatorId;
}

impl<T: Trait> session::OneSessionHandler<T::AccountId> for Module<T> {
	type Key = ValidatorId;

	fn on_genesis_session<'a, I: 'a>(validators: I)
		where I: Iterator<Item=(&'a T::AccountId, Self::Key)>
	{
		Self::initialize_authorities(&validators.map(|(_, key)| key).collect::<Vec<_>>());
	}

	fn on_new_session<'a, I: 'a>(changed: bool, validators: I, _queued: I)
		where I: Iterator<Item=(&'a T::AccountId, Self::Key)>
	{
		if changed {
			<Self as Store>::Authorities::put(validators.map(|(_, key)| key).collect::<Vec<_>>());
		}
	}

	fn on_disabled(_i: usize) { }
}

pub type InherentType = Vec<AttestedCandidate>;

impl<T: Trait> ProvideInherent for Module<T> {
	type Call = Call<T>;
	type Error = MakeFatalError<inherents::Error>;
	const INHERENT_IDENTIFIER: InherentIdentifier = NEW_HEADS_IDENTIFIER;

	fn create_inherent(data: &InherentData) -> Option<Self::Call> {
		let data = data.get_data::<InherentType>(&NEW_HEADS_IDENTIFIER)
			.expect("Parachain heads could not be decoded.")
			.expect("No parachain heads found in inherent data.");

		Some(Call::set_heads(data))
	}
}

/// Ensure that the origin `o` represents a parachain.
/// Returns `Ok` with the parachain ID that effected the extrinsic or an `Err` otherwise.
pub fn ensure_parachain<OuterOrigin>(o: OuterOrigin) -> result::Result<ParaId, BadOrigin>
	where OuterOrigin: Into<result::Result<Origin, OuterOrigin>>
{
	match o.into() {
		Ok(Origin::Parachain(id)) => Ok(id),
		_ => Err(BadOrigin),
	}
}

#[cfg(test)]
mod tests {
	use super::*;
	use super::Call as ParachainsCall;
	use bitvec::{bitvec, vec::BitVec};
	use sp_io::TestExternalities;
	use sp_core::{H256, Blake2Hasher};
	use sp_trie::NodeCodec;
	use sp_runtime::{
		Perbill, curve::PiecewiseLinear, testing::{UintAuthorityId, Header},
		traits::{BlakeTwo256, IdentityLookup, OnInitialize, OnFinalize},
	};
	use primitives::{
		parachain::{
			CandidateReceipt, HeadData, ValidityAttestation, ValidatorId, Info as ParaInfo,
			Scheduling,
		},
		BlockNumber,
	};
	use keyring::Sr25519Keyring;
	use frame_support::{
		impl_outer_origin, impl_outer_dispatch, assert_ok, assert_err, assert_noop, parameter_types,
	};
	use crate::parachains;
	use crate::registrar;
	use crate::slots;

	impl_outer_origin! {
		pub enum Origin for Test {
			parachains
		}
	}

	impl_outer_dispatch! {
		pub enum Call for Test where origin: Origin {
			parachains::Parachains,
		}
	}

	#[derive(Clone, Eq, PartialEq)]
	pub struct Test;
	parameter_types! {
		pub const BlockHashCount: u32 = 250;
		pub const MaximumBlockWeight: u32 = 4 * 1024 * 1024;
		pub const MaximumBlockLength: u32 = 4 * 1024 * 1024;
		pub const AvailableBlockRatio: Perbill = Perbill::from_percent(75);
	}

	impl system::Trait for Test {
		type Origin = Origin;
		type Call = Call;
		type Index = u64;
		type BlockNumber = u64;
		type Hash = H256;
		type Hashing = BlakeTwo256;
		type AccountId = u64;
		type Lookup = IdentityLookup<u64>;
		type Header = Header;
		type Event = ();
		type BlockHashCount = BlockHashCount;
		type MaximumBlockWeight = MaximumBlockWeight;
		type MaximumBlockLength = MaximumBlockLength;
		type AvailableBlockRatio = AvailableBlockRatio;
		type Version = ();
		type ModuleToIndex = ();
		type AccountData = pallet_balances::AccountData<u64>;
		type OnNewAccount = ();
		type OnReapAccount = Balances;
	}

	parameter_types! {
		pub const Period: BlockNumber = 1;
		pub const Offset: BlockNumber = 0;
		pub const DisabledValidatorsThreshold: Perbill = Perbill::from_percent(17);
	}

	impl session::Trait for Test {
		type Event = ();
		type ValidatorId = u64;
		type ValidatorIdOf = staking::StashOf<Self>;
		type ShouldEndSession = session::PeriodicSessions<Period, Offset>;
		type SessionManager = ();
		type SessionHandler = session::TestSessionHandler;
		type Keys = UintAuthorityId;
		type DisabledValidatorsThreshold = DisabledValidatorsThreshold;
	}

	impl session::historical::Trait for Test {
		type FullIdentification = staking::Exposure<u64, Balance>;
		type FullIdentificationOf = staking::ExposureOf<Self>;
	}

	parameter_types! {
		pub const MinimumPeriod: u64 = 3;
	}
	impl timestamp::Trait for Test {
		type Moment = u64;
		type OnTimestampSet = ();
		type MinimumPeriod = MinimumPeriod;
	}

	mod time {
		use primitives::{Moment, BlockNumber};
		pub const MILLISECS_PER_BLOCK: Moment = 6000;
		pub const EPOCH_DURATION_IN_BLOCKS: BlockNumber = 1 * HOURS;
		// These time units are defined in number of blocks.
		const MINUTES: BlockNumber = 60_000 / (MILLISECS_PER_BLOCK as BlockNumber);
		const HOURS: BlockNumber = MINUTES * 60;
	}
	parameter_types! {
		pub const EpochDuration: u64 = time::EPOCH_DURATION_IN_BLOCKS as u64;
		pub const ExpectedBlockTime: u64 = time::MILLISECS_PER_BLOCK;
	}

	impl babe::Trait for Test {
		type EpochDuration = EpochDuration;
		type ExpectedBlockTime = ExpectedBlockTime;

		// session module is the trigger
		type EpochChangeTrigger = babe::ExternalTrigger;
	}

	parameter_types! {
		pub const ExistentialDeposit: Balance = 0;
<<<<<<< HEAD
=======
		pub const CreationFee: Balance = 0;
>>>>>>> 1d21f773
	}

	impl balances::Trait for Test {
		type Balance = Balance;
		type OnReapAccount = System;
		type OnNewAccount = ();
		type Event = ();
		type DustRemoval = ();
		type ExistentialDeposit = ExistentialDeposit;
<<<<<<< HEAD
}
=======
		type TransferPayment = ();
		type CreationFee = CreationFee;
	}
>>>>>>> 1d21f773

	pallet_staking_reward_curve::build! {
		const REWARD_CURVE: PiecewiseLinear<'static> = curve!(
			min_inflation: 0_025_000,
			max_inflation: 0_100_000,
			ideal_stake: 0_500_000,
			falloff: 0_050_000,
			max_piece_count: 40,
			test_precision: 0_005_000,
		);
	}

	parameter_types! {
		pub const SessionsPerEra: sp_staking::SessionIndex = 6;
		pub const BondingDuration: staking::EraIndex = 28;
		pub const SlashDeferDuration: staking::EraIndex = 7;
		pub const AttestationPeriod: BlockNumber = 100;
		pub const RewardCurve: &'static PiecewiseLinear<'static> = &REWARD_CURVE;
	}

	impl staking::Trait for Test {
		type RewardRemainder = ();
		type CurrencyToVote = ();
		type Event = ();
		type Currency = balances::Module<Test>;
		type Slash = ();
		type Reward = ();
		type SessionsPerEra = SessionsPerEra;
		type BondingDuration = BondingDuration;
		type SlashDeferDuration = SlashDeferDuration;
		type SlashCancelOrigin = system::EnsureRoot<Self::AccountId>;
		type SessionInterface = Self;
		type Time = timestamp::Module<Test>;
		type RewardCurve = RewardCurve;
	}

	impl attestations::Trait for Test {
		type AttestationPeriod = AttestationPeriod;
		type ValidatorIdentities = ValidatorIdentities<Test>;
		type RewardAttestation = ();
	}

	parameter_types!{
		pub const LeasePeriod: u64 = 10;
		pub const EndingPeriod: u64 = 3;
	}

	impl slots::Trait for Test {
		type Event = ();
		type Currency = balances::Module<Test>;
		type Parachains = registrar::Module<Test>;
		type EndingPeriod = EndingPeriod;
		type LeasePeriod = LeasePeriod;
		type Randomness = RandomnessCollectiveFlip;
	}

	parameter_types! {
		pub const ParathreadDeposit: Balance = 10;
		pub const QueueSize: usize = 2;
		pub const MaxRetries: u32 = 3;
	}

	impl registrar::Trait for Test {
		type Event = ();
		type Origin = Origin;
		type Currency = balances::Module<Test>;
		type ParathreadDeposit = ParathreadDeposit;
		type SwapAux = slots::Module<Test>;
		type QueueSize = QueueSize;
		type MaxRetries = MaxRetries;
	}

	impl Trait for Test {
		type Origin = Origin;
		type Call = Call;
		type ParachainCurrency = balances::Module<Test>;
		type Randomness = RandomnessCollectiveFlip;
		type ActiveParachains = registrar::Module<Test>;
		type Registrar = registrar::Module<Test>;
	}

	type Parachains = Module<Test>;
	type System = system::Module<Test>;
	type RandomnessCollectiveFlip = randomness_collective_flip::Module<Test>;
	type Registrar = registrar::Module<Test>;

	fn new_test_ext(parachains: Vec<(ParaId, Vec<u8>, Vec<u8>)>) -> TestExternalities {
		use staking::StakerStatus;
		use babe::AuthorityId as BabeAuthorityId;

		let mut t = system::GenesisConfig::default().build_storage::<Test>().unwrap();

		let authority_keys = [
			Sr25519Keyring::Alice,
			Sr25519Keyring::Bob,
			Sr25519Keyring::Charlie,
			Sr25519Keyring::Dave,
			Sr25519Keyring::Eve,
			Sr25519Keyring::Ferdie,
			Sr25519Keyring::One,
			Sr25519Keyring::Two,
		];

		// stashes are the index.
		let session_keys: Vec<_> = authority_keys.iter().enumerate()
			.map(|(i, _k)| (i as u64, UintAuthorityId(i as u64)))
			.collect();

		let authorities: Vec<_> = authority_keys.iter().map(|k| ValidatorId::from(k.public())).collect();
		let babe_authorities: Vec<_> = authority_keys.iter()
			.map(|k| BabeAuthorityId::from(k.public()))
			.map(|k| (k, 1))
			.collect();

		// controllers are the index + 1000
		let stakers: Vec<_> = (0..authority_keys.len()).map(|i| (
			i as u64,
			i as u64 + 1000,
			10_000,
			StakerStatus::<u64>::Validator,
		)).collect();

		let balances: Vec<_> = (0..authority_keys.len()).map(|i| (i as u64, 10_000_000)).collect();

		GenesisConfig {
			authorities: authorities.clone(),
		}.assimilate_storage::<Test>(&mut t).unwrap();

		registrar::GenesisConfig::<Test> {
			parachains,
			_phdata: Default::default(),
		}.assimilate_storage(&mut t).unwrap();

		session::GenesisConfig::<Test> {
			keys: session_keys,
		}.assimilate_storage(&mut t).unwrap();

		babe::GenesisConfig {
			authorities: babe_authorities,
		}.assimilate_storage::<Test>(&mut t).unwrap();

		balances::GenesisConfig::<Test> {
			balances,
		}.assimilate_storage(&mut t).unwrap();

		staking::GenesisConfig::<Test> {
			current_era: 0,
			stakers,
			validator_count: 10,
			minimum_validator_count: 8,
			invulnerables: vec![],
			.. Default::default()
		}.assimilate_storage(&mut t).unwrap();

		t.into()
	}

	fn set_heads(v: Vec<AttestedCandidate>) -> ParachainsCall<Test> {
		ParachainsCall::set_heads(v)
	}

	fn make_attestations(candidate: &mut AttestedCandidate) {
		let mut vote_implicit = false;
		let parent_hash = <system::Module<Test>>::parent_hash();

		let (duty_roster, _) = Parachains::calculate_duty_roster();
		let candidate_hash = candidate.candidate.hash();

		let authorities = Parachains::authorities();
		let extract_key = |public: ValidatorId| {
			let mut raw_public = [0; 32];
			raw_public.copy_from_slice(public.as_ref());
			Sr25519Keyring::from_raw_public(raw_public).unwrap()
		};

		let validation_entries = duty_roster.validator_duty.iter()
			.enumerate();

		let mut validator_indices = BitVec::new();
		for (idx, &duty) in validation_entries {
			if duty != Chain::Parachain(candidate.parachain_index()) { continue }
			vote_implicit = !vote_implicit;

			let key = extract_key(authorities[idx].clone());

			let statement = if vote_implicit {
				Statement::Candidate(candidate.candidate.clone())
			} else {
				Statement::Valid(candidate_hash.clone())
			};

			let payload = localized_payload(statement, parent_hash);
			let signature = key.sign(&payload[..]).into();

			candidate.validity_votes.push(if vote_implicit {
				ValidityAttestation::Implicit(signature)
			} else {
				ValidityAttestation::Explicit(signature)
			});

			if validator_indices.len() <= idx {
				validator_indices.resize(idx + 1, false);
			}
			validator_indices.set(idx, true);
		}
		candidate.validator_indices = validator_indices;
	}

	fn new_candidate_with_egress_roots(egress_queue_roots: Vec<(ParaId, H256)>) -> AttestedCandidate {
		AttestedCandidate {
			validity_votes: vec![],
			validator_indices: BitVec::new(),
			candidate: CandidateReceipt {
				parachain_index: 0.into(),
				collator: Default::default(),
				signature: Default::default(),
				head_data: HeadData(vec![1, 2, 3]),
				parent_head: HeadData(vec![]),
				egress_queue_roots,
				fees: 0,
				block_data_hash: Default::default(),
				upward_messages: vec![],
				erasure_root: [1u8; 32].into(),
			}
		}
	}

	fn new_candidate_with_upward_messages(
		id: u32,
		upward_messages: Vec<(ParachainDispatchOrigin, Vec<u8>)>
	) -> AttestedCandidate {
		AttestedCandidate {
			validity_votes: vec![],
			validator_indices: BitVec::new(),
			candidate: CandidateReceipt {
				parachain_index: id.into(),
				collator: Default::default(),
				signature: Default::default(),
				head_data: HeadData(vec![1, 2, 3]),
				parent_head: HeadData(vec![]),
				egress_queue_roots: vec![],
				fees: 0,
				block_data_hash: Default::default(),
				upward_messages: upward_messages.into_iter()
					.map(|x| UpwardMessage { origin: x.0, data: x.1 })
					.collect(),
				erasure_root: [1u8; 32].into(),
			}
		}
	}

	fn init_block() {
		println!("Initializing {}", System::block_number());
		System::on_initialize(System::block_number());
		Registrar::on_initialize(System::block_number());
		Parachains::on_initialize(System::block_number());
	}
	fn run_to_block(n: u64) {
		println!("Running until block {}", n);
		while System::block_number() < n {
			if System::block_number() > 1 {
				println!("Finalizing {}", System::block_number());
				Parachains::on_finalize(System::block_number());
				Registrar::on_finalize(System::block_number());
				System::on_finalize(System::block_number());
			}
			System::set_block_number(System::block_number() + 1);
			init_block();
		}
	}

	fn queue_upward_messages(id: ParaId, upward_messages: &[UpwardMessage]) {
		NeedsDispatch::mutate(|nd|
			Parachains::queue_upward_messages(id, upward_messages, nd)
		);
	}

	#[test]
	fn check_dispatch_upward_works() {
		let parachains = vec![
			(0u32.into(), vec![], vec![]),
			(1u32.into(), vec![], vec![]),
			(2u32.into(), vec![], vec![]),
		];
		new_test_ext(parachains.clone()).execute_with(|| {
			init_block();
			queue_upward_messages(0.into(), &vec![
				UpwardMessage { origin: ParachainDispatchOrigin::Parachain, data: vec![0; 4] }
			]);
			queue_upward_messages(1.into(), &vec![
				UpwardMessage { origin: ParachainDispatchOrigin::Parachain, data: vec![1; 4] }
			]);
			let mut dispatched: Vec<(ParaId, ParachainDispatchOrigin, Vec<u8>)> = vec![];
			let dummy = |id, origin, data: &[u8]| dispatched.push((id, origin, data.to_vec()));
			Parachains::dispatch_upward_messages(2, 3, dummy);
			assert_eq!(dispatched, vec![
				(0.into(), ParachainDispatchOrigin::Parachain, vec![0; 4])
			]);
			assert!(<RelayDispatchQueue>::get(ParaId::from(0)).is_empty());
			assert_eq!(<RelayDispatchQueue>::get(ParaId::from(1)).len(), 1);
		});
		new_test_ext(parachains.clone()).execute_with(|| {
			init_block();
			queue_upward_messages(0.into(), &vec![
				UpwardMessage { origin: ParachainDispatchOrigin::Parachain, data: vec![0; 2] }
			]);
			queue_upward_messages(1.into(), &vec![
				UpwardMessage { origin: ParachainDispatchOrigin::Parachain, data: vec![1; 2] }
			]);
			queue_upward_messages(2.into(), &vec![
				UpwardMessage { origin: ParachainDispatchOrigin::Parachain, data: vec![2] }
			]);
			let mut dispatched: Vec<(ParaId, ParachainDispatchOrigin, Vec<u8>)> = vec![];
			let dummy = |id, origin, data: &[u8]| dispatched.push((id, origin, data.to_vec()));
			Parachains::dispatch_upward_messages(2, 3, dummy);
			assert_eq!(dispatched, vec![
				(0.into(), ParachainDispatchOrigin::Parachain, vec![0; 2]),
				(2.into(), ParachainDispatchOrigin::Parachain, vec![2])
			]);
			assert!(<RelayDispatchQueue>::get(ParaId::from(0)).is_empty());
			assert_eq!(<RelayDispatchQueue>::get(ParaId::from(1)).len(), 1);
			assert!(<RelayDispatchQueue>::get(ParaId::from(2)).is_empty());
		});
		new_test_ext(parachains.clone()).execute_with(|| {
			init_block();
			queue_upward_messages(0.into(), &vec![
				UpwardMessage { origin: ParachainDispatchOrigin::Parachain, data: vec![0; 2] }
			]);
			queue_upward_messages(1.into(), &vec![
				UpwardMessage { origin: ParachainDispatchOrigin::Parachain, data: vec![1; 2] }
			]);
			queue_upward_messages(2.into(), &vec![
				UpwardMessage { origin: ParachainDispatchOrigin::Parachain, data: vec![2] }
			]);
			let mut dispatched: Vec<(ParaId, ParachainDispatchOrigin, Vec<u8>)> = vec![];
			let dummy = |id, origin, data: &[u8]| dispatched.push((id, origin, data.to_vec()));
			Parachains::dispatch_upward_messages(2, 3, dummy);
			assert_eq!(dispatched, vec![
				(0.into(), ParachainDispatchOrigin::Parachain, vec![0; 2]),
				(2.into(), ParachainDispatchOrigin::Parachain, vec![2])
			]);
			assert!(<RelayDispatchQueue>::get(ParaId::from(0)).is_empty());
			assert_eq!(<RelayDispatchQueue>::get(ParaId::from(1)).len(), 1);
			assert!(<RelayDispatchQueue>::get(ParaId::from(2)).is_empty());
		});
		new_test_ext(parachains.clone()).execute_with(|| {
			init_block();
			queue_upward_messages(0.into(), &vec![
				UpwardMessage { origin: ParachainDispatchOrigin::Parachain, data: vec![0; 2] }
			]);
			queue_upward_messages(1.into(), &vec![
				UpwardMessage { origin: ParachainDispatchOrigin::Parachain, data: vec![1; 2] }
			]);
			queue_upward_messages(2.into(), &vec![
				UpwardMessage { origin: ParachainDispatchOrigin::Parachain, data: vec![2] }
			]);
			let mut dispatched: Vec<(ParaId, ParachainDispatchOrigin, Vec<u8>)> = vec![];
			let dummy = |id, origin, data: &[u8]| dispatched.push((id, origin, data.to_vec()));
			Parachains::dispatch_upward_messages(2, 3, dummy);
			assert_eq!(dispatched, vec![
				(0.into(), ParachainDispatchOrigin::Parachain, vec![0; 2]),
				(2.into(), ParachainDispatchOrigin::Parachain, vec![2]),
			]);
			assert!(<RelayDispatchQueue>::get(ParaId::from(0)).is_empty());
			assert_eq!(<RelayDispatchQueue>::get(ParaId::from(1)).len(), 1);
			assert!(<RelayDispatchQueue>::get(ParaId::from(2)).is_empty());
		});
	}

	#[test]
	fn check_queue_upward_messages_works() {
		let parachains = vec![
			(0u32.into(), vec![], vec![]),
		];
		new_test_ext(parachains.clone()).execute_with(|| {
			run_to_block(2);
			let messages = vec![
				UpwardMessage { origin: ParachainDispatchOrigin::Signed, data: vec![0] }
			];
			assert_ok!(Parachains::check_upward_messages(0.into(), &messages, 2, 3));

			// all good.
			queue_upward_messages(0.into(), &vec![
				UpwardMessage { origin: ParachainDispatchOrigin::Signed, data: vec![0] },
			]);
			let messages = vec![
				UpwardMessage { origin: ParachainDispatchOrigin::Parachain, data: vec![1, 2] }
			];
			assert_ok!(Parachains::check_upward_messages(0.into(), &messages, 2, 3));
			queue_upward_messages(0.into(), &messages);
			assert_eq!(<RelayDispatchQueue>::get(ParaId::from(0)), vec![
				UpwardMessage { origin: ParachainDispatchOrigin::Signed, data: vec![0] },
				UpwardMessage { origin: ParachainDispatchOrigin::Parachain, data: vec![1, 2] },
			]);
		});
	}

	#[test]
	fn check_queue_full_upward_messages_fails() {
		let parachains = vec![
			(0u32.into(), vec![], vec![]),
		];
		new_test_ext(parachains.clone()).execute_with(|| {
			run_to_block(2);
			// oversize, but ok since it's just one and the queue is empty.
			let messages = vec![
				UpwardMessage { origin: ParachainDispatchOrigin::Signed, data: vec![0; 4] },
			];
			assert_ok!(Parachains::check_upward_messages(0.into(), &messages, 2, 3));

			// oversize and bad since it's not just one.
			let messages = vec![
				UpwardMessage { origin: ParachainDispatchOrigin::Signed, data: vec![0] },
				UpwardMessage { origin: ParachainDispatchOrigin::Signed, data: vec![0; 4] },
			];
			assert_err!(
				Parachains::check_upward_messages(0.into(), &messages, 2, 3),
				Error::<Test>::QueueFull
			);

			// too many messages.
			let messages = vec![
				UpwardMessage { origin: ParachainDispatchOrigin::Signed, data: vec![0] },
				UpwardMessage { origin: ParachainDispatchOrigin::Signed, data: vec![1] },
				UpwardMessage { origin: ParachainDispatchOrigin::Signed, data: vec![2] },
			];
			assert_err!(
				Parachains::check_upward_messages(0.into(), &messages, 2, 3),
				Error::<Test>::QueueFull
			);
		});
	}

	#[test]
	fn check_queued_too_many_upward_messages_fails() {
		let parachains = vec![
			(0u32.into(), vec![], vec![]),
		];
		new_test_ext(parachains.clone()).execute_with(|| {
			run_to_block(2);
			// too many messages.
			queue_upward_messages(0.into(), &vec![
				UpwardMessage { origin: ParachainDispatchOrigin::Signed, data: vec![0] },
			]);
			let messages = vec![
				UpwardMessage { origin: ParachainDispatchOrigin::Signed, data: vec![1] },
				UpwardMessage { origin: ParachainDispatchOrigin::Signed, data: vec![2] },
			];
			assert_err!(
				Parachains::check_upward_messages(0.into(), &messages, 2, 3),
				Error::<Test>::QueueFull
			);
		});
	}

	#[test]
	fn check_queued_total_oversize_upward_messages_fails() {
		let parachains = vec![
			(0u32.into(), vec![], vec![]),
		];
		new_test_ext(parachains.clone()).execute_with(|| {
			run_to_block(2);
			// too much data.
			queue_upward_messages(0.into(), &vec![
				UpwardMessage { origin: ParachainDispatchOrigin::Signed, data: vec![0, 1] },
			]);
			let messages = vec![
				UpwardMessage { origin: ParachainDispatchOrigin::Signed, data: vec![2, 3] },
			];
			assert_err!(
				Parachains::check_upward_messages(0.into(), &messages, 2, 3),
				Error::<Test>::QueueFull
			);
		});
	}

	#[test]
	fn check_queued_pre_jumbo_upward_messages_fails() {
		let parachains = vec![
			(0u32.into(), vec![], vec![]),
		];
		new_test_ext(parachains.clone()).execute_with(|| {
			run_to_block(2);
			// bad - already an oversize messages queued.
			queue_upward_messages(0.into(), &vec![
				UpwardMessage { origin: ParachainDispatchOrigin::Signed, data: vec![0; 4] },
			]);
			let messages = vec![
				UpwardMessage { origin: ParachainDispatchOrigin::Signed, data: vec![0] }
			];
			assert_err!(
				Parachains::check_upward_messages(0.into(), &messages, 2, 3),
				Error::<Test>::QueueFull
			);
		});
	}

	#[test]
	fn check_queued_post_jumbo_upward_messages_fails() {
		let parachains = vec![
			(0u32.into(), vec![], vec![]),
		];
		new_test_ext(parachains.clone()).execute_with(|| {
			run_to_block(2);
			// bad - oversized and already a message queued.
			queue_upward_messages(0.into(), &vec![
				UpwardMessage { origin: ParachainDispatchOrigin::Signed, data: vec![0] },
			]);
			let messages = vec![
				UpwardMessage { origin: ParachainDispatchOrigin::Signed, data: vec![0; 4] }
			];
			assert_err!(
				Parachains::check_upward_messages(0.into(), &messages, 2, 3),
				Error::<Test>::QueueFull
			);
		});
	}

	#[test]
	fn upward_queuing_works() {
		// That the list of egress queue roots is in ascending order by `ParaId`.
		let parachains = vec![
			(0u32.into(), vec![], vec![]),
			(1u32.into(), vec![], vec![]),
		];

		new_test_ext(parachains.clone()).execute_with(|| {
			run_to_block(2);
			// parachain 0 is self
			let mut candidates = vec![
				new_candidate_with_upward_messages(0, vec![
					(ParachainDispatchOrigin::Signed, vec![1]),
				]),
				new_candidate_with_upward_messages(1, vec![
					(ParachainDispatchOrigin::Parachain, vec![2]),
				])
			];
			candidates.iter_mut().for_each(make_attestations);

			assert_ok!(Parachains::dispatch(
				set_heads(candidates),
				Origin::NONE,
			));

			assert!(<RelayDispatchQueue>::get(ParaId::from(0)).is_empty());
			assert!(<RelayDispatchQueue>::get(ParaId::from(1)).is_empty());
		});
	}

	#[test]
	fn active_parachains_should_work() {
		let parachains = vec![
			(5u32.into(), vec![1,2,3], vec![1]),
			(100u32.into(), vec![4,5,6], vec![2]),
		];

		new_test_ext(parachains.clone()).execute_with(|| {
			run_to_block(2);
			assert_eq!(Parachains::active_parachains(), vec![(5u32.into(), None), (100u32.into(), None)]);
			assert_eq!(Parachains::parachain_code(ParaId::from(5u32)), Some(vec![1, 2, 3]));
			assert_eq!(Parachains::parachain_code(ParaId::from(100u32)), Some(vec![4, 5, 6]));
		});
	}

	#[test]
	fn register_deregister() {
		let parachains = vec![
			(5u32.into(), vec![1,2,3], vec![1]),
			(100u32.into(), vec![4,5,6], vec![2,]),
		];

		new_test_ext(parachains.clone()).execute_with(|| {
			run_to_block(2);
			assert_eq!(Parachains::active_parachains(), vec![(5u32.into(), None), (100u32.into(), None)]);

			assert_eq!(Parachains::parachain_code(ParaId::from(5u32)), Some(vec![1,2,3]));
			assert_eq!(Parachains::parachain_code(ParaId::from(100u32)), Some(vec![4,5,6]));

			assert_ok!(Registrar::register_para(Origin::ROOT, 99u32.into(), ParaInfo{scheduling: Scheduling::Always}, vec![7,8,9], vec![1, 1, 1]));
			assert_ok!(Parachains::set_heads(Origin::NONE, vec![]));

			run_to_block(3);

			assert_eq!(Parachains::active_parachains(), vec![(5u32.into(), None), (99u32.into(), None), (100u32.into(), None)]);
			assert_eq!(Parachains::parachain_code(&ParaId::from(99u32)), Some(vec![7,8,9]));

			assert_ok!(Registrar::deregister_para(Origin::ROOT, 5u32.into()));
			assert_ok!(Parachains::set_heads(Origin::NONE, vec![]));

			// parachain still active this block. another block must pass before it's inactive.
			run_to_block(4);

			assert_eq!(Parachains::active_parachains(), vec![(99u32.into(), None), (100u32.into(), None)]);
			assert_eq!(Parachains::parachain_code(&ParaId::from(5u32)), None);
		});
	}

	#[test]
	fn duty_roster_works() {
		let parachains = vec![
			(0u32.into(), vec![], vec![]),
			(1u32.into(), vec![], vec![]),
		];

		new_test_ext(parachains.clone()).execute_with(|| {
			run_to_block(2);
			let check_roster = |duty_roster: &DutyRoster| {
				assert_eq!(duty_roster.validator_duty.len(), 8);
				for i in (0..2).map(ParaId::from) {
					assert_eq!(duty_roster.validator_duty.iter().filter(|&&j| j == Chain::Parachain(i)).count(), 3);
				}
				assert_eq!(duty_roster.validator_duty.iter().filter(|&&j| j == Chain::Relay).count(), 2);
			};

			let duty_roster_0 = Parachains::calculate_duty_roster().0;
			check_roster(&duty_roster_0);

			System::initialize(&1, &H256::from([1; 32]), &Default::default(), &Default::default(), Default::default());
			RandomnessCollectiveFlip::on_initialize(1);
			let duty_roster_1 = Parachains::calculate_duty_roster().0;
			check_roster(&duty_roster_1);
			assert_ne!(duty_roster_0, duty_roster_1);


			System::initialize(&2, &H256::from([2; 32]), &Default::default(), &Default::default(), Default::default());
			RandomnessCollectiveFlip::on_initialize(2);
			let duty_roster_2 = Parachains::calculate_duty_roster().0;
			check_roster(&duty_roster_2);
			assert_ne!(duty_roster_0, duty_roster_2);
			assert_ne!(duty_roster_1, duty_roster_2);
		});
	}

	#[test]
	fn unattested_candidate_is_rejected() {
		let parachains = vec![
			(0u32.into(), vec![], vec![]),
			(1u32.into(), vec![], vec![]),
		];

		new_test_ext(parachains.clone()).execute_with(|| {
			run_to_block(2);
			let candidate = AttestedCandidate {
				validity_votes: vec![],
				validator_indices: BitVec::new(),
				candidate: CandidateReceipt {
					parachain_index: 0.into(),
					collator: Default::default(),
					signature: Default::default(),
					head_data: HeadData(vec![1, 2, 3]),
					parent_head: HeadData(vec![]),
					egress_queue_roots: vec![],
					fees: 0,
					block_data_hash: Default::default(),
					upward_messages: vec![],
					erasure_root: [1u8; 32].into(),
				},

			};

			assert!(Parachains::dispatch(set_heads(vec![candidate]), Origin::NONE).is_err());
		})
	}

	#[test]
	fn attested_candidates_accepted_in_order() {
		let parachains = vec![
			(0u32.into(), vec![], vec![]),
			(1u32.into(), vec![], vec![]),
		];

		new_test_ext(parachains.clone()).execute_with(|| {
			run_to_block(2);
			assert_eq!(Parachains::active_parachains().len(), 2);

			let mut candidate_a = AttestedCandidate {
				validity_votes: vec![],
				validator_indices: BitVec::new(),
				candidate: CandidateReceipt {
					parachain_index: 0.into(),
					collator: Default::default(),
					signature: Default::default(),
					head_data: HeadData(vec![1, 2, 3]),
					parent_head: HeadData(vec![]),
					egress_queue_roots: vec![],
					fees: 0,
					block_data_hash: Default::default(),
					upward_messages: vec![],
					erasure_root: [1u8; 32].into(),
				}
			};

			let mut candidate_b = AttestedCandidate {
				validity_votes: vec![],
				validator_indices: BitVec::new(),
				candidate: CandidateReceipt {
					parachain_index: 1.into(),
					collator: Default::default(),
					signature: Default::default(),
					head_data: HeadData(vec![2, 3, 4]),
					parent_head: HeadData(vec![]),
					egress_queue_roots: vec![],
					fees: 0,
					block_data_hash: Default::default(),
					upward_messages: vec![],
					erasure_root: [1u8; 32].into(),
				}
			};

			make_attestations(&mut candidate_a);
			make_attestations(&mut candidate_b);

			assert!(Parachains::dispatch(
				set_heads(vec![candidate_b.clone(), candidate_a.clone()]),
				Origin::NONE,
			).is_err());

			assert_ok!(Parachains::dispatch(
				set_heads(vec![candidate_a.clone(), candidate_b.clone()]),
				Origin::NONE,
			));
		});
	}

	#[test]
	fn duplicate_vote_is_rejected() {
		let parachains = vec![
			(0u32.into(), vec![], vec![]),
			(1u32.into(), vec![], vec![]),
		];

		new_test_ext(parachains.clone()).execute_with(|| {
			run_to_block(2);
			let mut candidate = AttestedCandidate {
				validity_votes: vec![],
				validator_indices: BitVec::new(),
				candidate: CandidateReceipt {
					parachain_index: 0.into(),
					collator: Default::default(),
					signature: Default::default(),
					head_data: HeadData(vec![1, 2, 3]),
					parent_head: HeadData(vec![]),
					egress_queue_roots: vec![],
					fees: 0,
					block_data_hash: Default::default(),
					upward_messages: vec![],
					erasure_root: [1u8; 32].into(),
				}
			};

			make_attestations(&mut candidate);

			let mut double_validity = candidate.clone();
			double_validity.validity_votes.push(candidate.validity_votes[0].clone());
			double_validity.validator_indices.push(true);

			assert!(Parachains::dispatch(
				set_heads(vec![double_validity]),
				Origin::NONE,
			).is_err());
		});
	}

	#[test]
	fn validators_not_from_group_is_rejected() {
		let parachains = vec![
			(0u32.into(), vec![], vec![]),
			(1u32.into(), vec![], vec![]),
		];

		new_test_ext(parachains.clone()).execute_with(|| {
			run_to_block(2);
			let mut candidate = AttestedCandidate {
				validity_votes: vec![],
				validator_indices: BitVec::new(),
				candidate: CandidateReceipt {
					parachain_index: 0.into(),
					collator: Default::default(),
					signature: Default::default(),
					head_data: HeadData(vec![1, 2, 3]),
					parent_head: HeadData(vec![]),
					egress_queue_roots: vec![],
					fees: 0,
					block_data_hash: Default::default(),
					upward_messages: vec![],
					erasure_root: [1u8; 32].into(),
				}
			};

			make_attestations(&mut candidate);

			// Change the last vote index to make it not corresponding to the assigned group.
			assert!(candidate.validator_indices.pop().is_some());
			candidate.validator_indices.append(&mut bitvec![0, 0, 0, 0, 0, 0, 0, 0, 0, 0, 0, 1]);

			assert!(Parachains::dispatch(
				set_heads(vec![candidate]),
				Origin::NONE,
			).is_err());
		});
	}

	#[test]
	fn ingress_works() {
		let parachains = vec![
			(0u32.into(), vec![], vec![]),
			(1u32.into(), vec![], vec![]),
			(99u32.into(), vec![1, 2, 3], vec![4, 5, 6]),
		];

		new_test_ext(parachains).execute_with(|| {
			assert_eq!(Parachains::ingress(ParaId::from(1), None), Some(Vec::new()));
			assert_eq!(Parachains::ingress(ParaId::from(99), None), Some(Vec::new()));

			init_block();

			for i in 1..10 {
				run_to_block(i);

				let from_a = vec![(1.into(), [i as u8; 32].into())];

				let parent_head = HeadData(if i == 1 {
					vec![]
				} else {
					vec![1, 2, 3]
				});

				let mut candidate_a = AttestedCandidate {
					validity_votes: vec![],
					validator_indices: BitVec::new(),
					candidate: CandidateReceipt {
						parachain_index: 0.into(),
						collator: Default::default(),
						signature: Default::default(),
						head_data: HeadData(vec![1, 2, 3]),
						parent_head:	parent_head.clone(),
						egress_queue_roots: from_a.clone(),
						fees: 0,
						block_data_hash: Default::default(),
						upward_messages: vec![],
						erasure_root: [1u8; 32].into(),
					}
				};

				let from_b = vec![(99.into(), [i as u8; 32].into())];
				let mut candidate_b = AttestedCandidate {
					validity_votes: vec![],
					validator_indices: BitVec::new(),
					candidate: CandidateReceipt {
						parachain_index: 1.into(),
						collator: Default::default(),
						signature: Default::default(),
						head_data: HeadData(vec![1, 2, 3]),
						parent_head,
						egress_queue_roots: from_b.clone(),
						fees: 0,
						block_data_hash: Default::default(),
						upward_messages: vec![],
						erasure_root: [1u8; 32].into(),
					}
				};

				make_attestations(&mut candidate_a);
				make_attestations(&mut candidate_b);

				assert_ok!(Parachains::dispatch(
					set_heads(vec![candidate_a, candidate_b]),
					Origin::NONE,
				));
			}

			run_to_block(10);
			assert_ok!(Parachains::dispatch(
				set_heads(vec![]),
				Origin::NONE,
			));

			// parachain 1 has had a bunch of parachain candidates included,
			// which raises the watermark.
			assert_eq!(
				Parachains::ingress(ParaId::from(1), None),
				Some(vec![
					(9, BlockIngressRoots(vec![
						(0.into(), [9; 32].into())
					]))
				]),
			);

			// parachain 99 hasn't had any candidates included, so the
			// ingress is piling up.
			assert_eq!(
				Parachains::ingress(ParaId::from(99), None),
				Some((1..10).map(|i| (i, BlockIngressRoots(
					vec![(1.into(), [i as u8; 32].into())]
				))).collect::<Vec<_>>()),
			);

			assert_ok!(Registrar::deregister_para(Origin::ROOT, 1u32.into()));

			// after deregistering, there is no ingress to 1, but unrouted messages
			// from 1 stick around.
			assert_eq!(Parachains::ingress(ParaId::from(1), None), None);
			assert_eq!(Parachains::ingress(ParaId::from(99), None), Some((1..10).map(|i| (i, BlockIngressRoots(
				vec![(1.into(), [i as u8; 32].into())]
			))).collect::<Vec<_>>()));

			run_to_block(11);

			let mut candidate_c = AttestedCandidate {
				validity_votes: vec![],
				validator_indices: BitVec::new(),
				candidate: CandidateReceipt {
					parachain_index: 99.into(),
					collator: Default::default(),
					signature: Default::default(),
					head_data: HeadData(vec![1, 2, 3]),
					parent_head: HeadData(vec![4, 5, 6]),
					egress_queue_roots: Vec::new(),
					fees: 0,
					block_data_hash: Default::default(),
					upward_messages: vec![],
					erasure_root: [1u8; 32].into(),
				}
			};
			make_attestations(&mut candidate_c);

			assert_ok!(Parachains::dispatch(
				set_heads(vec![candidate_c]),
				Origin::NONE,
			));

			run_to_block(12);

			// at the next block, ingress to 99 should be empty.
			assert_eq!(Parachains::ingress(ParaId::from(99), None), Some(Vec::new()));
		});
	}

	#[test]
	fn egress_routed_to_non_existent_parachain_is_rejected() {
		// That no parachain is routed to which doesn't exist
		let parachains = vec![
			(0u32.into(), vec![], vec![]),
			(1u32.into(), vec![], vec![]),
		];

		new_test_ext(parachains.clone()).execute_with(|| {
			run_to_block(2);
			// parachain 99 does not exist
			let non_existent = vec![(99.into(), [1; 32].into())];
			let mut candidate = new_candidate_with_egress_roots(non_existent);

			make_attestations(&mut candidate);

			assert_noop!(
				Parachains::set_heads(Origin::NONE, vec![candidate.clone()]),
				Error::<Test>::DestinationDoesNotExist
			);
		});
	}

	#[test]
	fn egress_routed_to_self_is_rejected() {
		// That the parachain doesn't route to self
		let parachains = vec![
			(0u32.into(), vec![], vec![]),
			(1u32.into(), vec![], vec![]),
		];

		new_test_ext(parachains.clone()).execute_with(|| {
			run_to_block(2);
			// parachain 0 is self
			let to_self = vec![(0.into(), [1; 32].into())];
			let mut candidate = new_candidate_with_egress_roots(to_self);

			make_attestations(&mut candidate);

			assert_noop!(
				Parachains::set_heads(Origin::NONE, vec![candidate.clone()]),
				Error::<Test>::SelfAddressed
			);
		});
	}

	#[test]
	fn egress_queue_roots_out_of_order_rejected() {
		// That the list of egress queue roots is in ascending order by `ParaId`.
		let parachains = vec![
			(0u32.into(), vec![], vec![]),
			(1u32.into(), vec![], vec![]),
		];

		new_test_ext(parachains.clone()).execute_with(|| {
			run_to_block(2);
			// parachain 0 is self
			let out_of_order = vec![(1.into(), [1; 32].into()), ((0.into(), [1; 32].into()))];
			let mut candidate = new_candidate_with_egress_roots(out_of_order);

			make_attestations(&mut candidate);

			assert_noop!(
				Parachains::set_heads(Origin::NONE, vec![candidate.clone()]),
				Error::<Test>::EgressOutOfOrder
			);
		});
	}

	#[test]
	fn egress_queue_roots_empty_trie_roots_rejected() {
		let parachains = vec![
			(0u32.into(), vec![], vec![]),
			(1u32.into(), vec![], vec![]),
			(2u32.into(), vec![], vec![]),
		];

		new_test_ext(parachains.clone()).execute_with(|| {
			run_to_block(2);
			// parachain 0 is self
			let contains_empty_trie_root = vec![(1.into(), [1; 32].into()), ((2.into(), EMPTY_TRIE_ROOT.into()))];
			let mut candidate = new_candidate_with_egress_roots(contains_empty_trie_root);

			make_attestations(&mut candidate);

			assert_noop!(
				Parachains::set_heads(Origin::NONE, vec![candidate.clone()]),
				Error::<Test>::EmptyTrieRoot
			);
		});
	}

	#[test]
	fn empty_trie_root_const_is_blake2_hashed_null_node() {
		let hashed_null_node = <NodeCodec<Blake2Hasher> as trie_db::NodeCodec>::hashed_null_node();
		assert_eq!(hashed_null_node, EMPTY_TRIE_ROOT.into())
	}
}<|MERGE_RESOLUTION|>--- conflicted
+++ resolved
@@ -1070,10 +1070,6 @@
 
 	parameter_types! {
 		pub const ExistentialDeposit: Balance = 0;
-<<<<<<< HEAD
-=======
-		pub const CreationFee: Balance = 0;
->>>>>>> 1d21f773
 	}
 
 	impl balances::Trait for Test {
@@ -1083,13 +1079,7 @@
 		type Event = ();
 		type DustRemoval = ();
 		type ExistentialDeposit = ExistentialDeposit;
-<<<<<<< HEAD
-}
-=======
-		type TransferPayment = ();
-		type CreationFee = CreationFee;
-	}
->>>>>>> 1d21f773
+	}
 
 	pallet_staking_reward_curve::build! {
 		const REWARD_CURVE: PiecewiseLinear<'static> = curve!(
